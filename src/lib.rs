--- conflicted
+++ resolved
@@ -249,13 +249,8 @@
     /// #Arguments:
     /// - [Config](consul::Config)
     pub fn new(config: Config) -> Self {
-<<<<<<< HEAD
         let https = https_connector();
-        let https_client = hyper::Client::builder().build::<_, hyper::Body>(https);
-=======
-        let https = https_client();
         let https_client = config.hyper_builder.build::<_, hyper::Body>(https);
->>>>>>> b72cd33e
         Consul {
             https_client,
             config,
