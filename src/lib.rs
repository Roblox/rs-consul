--- conflicted
+++ resolved
@@ -246,27 +246,24 @@
 }
 
 /// Type alias for a Hyper client using a hyper_rusttls HttpsConnector
-pub type HttpsClient = hyper::Client<hyper_rustls::HttpsConnector<HttpConnector>, Body>;
+pub type HttpsClient =
+    Client<hyper_rustls::HttpsConnector<HttpConnector>, BoxBody<Bytes, Infallible>>;
 
 #[derive(Debug)]
 /// This struct defines the consul client and allows access to the consul api via method syntax.
 pub struct Consul {
-<<<<<<< HEAD
-    https_client: Client<hyper_rustls::HttpsConnector<HttpConnector>, BoxBody<Bytes, Infallible>>,
-=======
     https_client: HttpsClient,
->>>>>>> 66457450
     config: Config,
     #[cfg(feature = "trace")]
     tracer: BoxedTracer,
 }
 
-fn https_connector() -> Result<hyper_rustls::HttpsConnector<HttpConnector>> {
-    Ok(hyper_rustls::HttpsConnectorBuilder::new()
+fn https_connector() -> hyper_rustls::HttpsConnector<HttpConnector> {
+    hyper_rustls::HttpsConnectorBuilder::new()
         .with_webpki_roots()
         .https_or_http()
         .enable_http1()
-        .build())
+        .build()
 }
 
 /// This struct defines a builder for the consul client
@@ -279,7 +276,10 @@
 impl ConsulBuilder {
     /// Creates a new instance of [`ConsulBuilder`](consul::ConsulBuilder)
     pub fn new(config: Config) -> Self {
-        Self { config, https_client: None }
+        Self {
+            config,
+            https_client: None,
+        }
     }
 
     /// Sets the HTTPS client to be used when building an instance of [`Consul`](consul::Consul).
@@ -294,7 +294,9 @@
     pub fn build(self) -> Consul {
         let https_client = self.https_client.unwrap_or_else(|| {
             let https = https_connector();
-            self.config.hyper_builder.build::<_, Body>(https)
+            self.config
+                .hyper_builder
+                .build::<_, BoxBody<Bytes, Infallible>>(https)
         });
 
         Consul::new_with_client(self.config, https_client)
@@ -306,17 +308,8 @@
     /// This is the entry point for this crate.
     /// #Arguments:
     /// - [Config](consul::Config)
-<<<<<<< HEAD
-    pub fn new(config: Config) -> Result<Self> {
-        let https = https_connector()?;
-        let https_client = config
-            .hyper_builder
-            .build::<_, BoxBody<Bytes, Infallible>>(https);
-        Ok(Consul {
-=======
     pub fn new(config: Config) -> Self {
-        ConsulBuilder::new(config)
-            .build()
+        ConsulBuilder::new(config).build()
     }
 
     /// Creates a new instance of [`Consul`](consul::Consul) using the supplied HTTPS client.
@@ -326,12 +319,11 @@
     /// - [HttpsClient](consul::HttpsClient)
     pub fn new_with_client(config: Config, https_client: HttpsClient) -> Self {
         Consul {
->>>>>>> 66457450
             https_client,
             config,
             #[cfg(feature = "trace")]
             tracer: global::tracer("consul"),
-        })
+        }
     }
 
     /// Reads a key from Consul's KV store. See the [consul docs](https://www.consul.io/api-docs/kv#read-key) for more information.
@@ -1380,7 +1372,7 @@
 
     fn get_client() -> Consul {
         let conf: Config = Config::from_env();
-        Consul::new(conf).unwrap()
+        Consul::new(conf)
     }
 
     async fn create_or_update_key_value(
