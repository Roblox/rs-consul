/*
MIT License

Copyright (c) 2023 Roblox

Permission is hereby granted, free of charge, to any person obtaining a copy
of this software and associated documentation files (the "Software"), to deal
in the Software without restriction, including without limitation the rights
to use, copy, modify, merge, publish, distribute, sublicense, and/or sell
copies of the Software, and to permit persons to whom the Software is
furnished to do so, subject to the following conditions:

The above copyright notice and this permission notice shall be included in all
copies or substantial portions of the Software.

THE SOFTWARE IS PROVIDED "AS IS", WITHOUT WARRANTY OF ANY KIND, EXPRESS OR
IMPLIED, INCLUDING BUT NOT LIMITED TO THE WARRANTIES OF MERCHANTABILITY,
FITNESS FOR A PARTICULAR PURPOSE AND NONINFRINGEMENT. IN NO EVENT SHALL THE
AUTHORS OR COPYRIGHT HOLDERS BE LIABLE FOR ANY CLAIM, DAMAGES OR OTHER
LIABILITY, WHETHER IN AN ACTION OF CONTRACT, TORT OR OTHERWISE, ARISING FROM,
OUT OF OR IN CONNECTION WITH THE SOFTWARE OR THE USE OR OTHER DEALINGS IN THE
SOFTWARE.
 */

//! consul
//!
//! This crate provides access to a set of strongly typed apis to interact with consul (https://www.consul.io/)
#![deny(missing_docs)]

use std::collections::HashMap;
use std::time::{Duration, Instant};
use std::{env, str::Utf8Error};

use hyper::{body::Buf, client::HttpConnector, Body, Method};
#[cfg(any(feature = "rustls-native", feature = "rustls-webpki"))]
use hyper_rustls::HttpsConnector;
#[cfg(feature = "default-tls")]

#[cfg(feature = "metrics")]
use lazy_static::lazy_static;
<<<<<<< HEAD
use opentelemetry::global;
use opentelemetry::global::BoxedTracer;
use opentelemetry::trace::Span;
use opentelemetry::trace::Status;
=======
>>>>>>> 76379776
use quick_error::quick_error;
use serde::{Deserialize, Serialize};
use slog_scope::{error, info};
use tokio::time::timeout;

#[cfg(feature="opentelemetry")]
use opentelemetry::global;
#[cfg(feature="opentelemetry")]
use opentelemetry::global::BoxedTracer;
#[cfg(feature="opentelemetry")]
use opentelemetry::trace::Span;
#[cfg(feature="opentelemetry")]
use opentelemetry::trace::Status;

pub use types::*;

#[cfg(feature="opentelemetry")]
mod hyper_wrapper;
/// The strongly typed data structures representing canonical consul objects.
pub mod types;

quick_error! {
    /// The error type returned from all calls into this this crate.
    #[derive(Debug)]
    pub enum ConsulError {
        /// The request was invalid and could not be serialized to valid json.
        InvalidRequest(err: serde_json::error::Error) {}
        /// The request was invalid and could not be converted into a proper http request.
        RequestError(err: http::Error) {}
        /// The consul server response could not be converted into a proper http response.
        ResponseError(err: hyper::Error) {}
        /// The consul server response was invalid.
        InvalidResponse(err: hyper::Error) {}
        /// The consul server response could not be deserialized from json.
        ResponseDeserializationFailed(err: serde_json::error::Error) {}
        /// The consul server response could not be deserialized from bytes.
        ResponseStringDeserializationFailed(err: std::str::Utf8Error) {}
        /// The consul server response was something other than 200. The status code and the body of the response are included.
        UnexpectedResponseCode(status_code: hyper::http::StatusCode, body: String) {}
        /// The consul server refused a lock acquisition (usually because some other session has a lock).
        LockAcquisitionFailure(err: u64) {}
        /// Consul returned invalid UTF8.
        InvalidUtf8(err: Utf8Error) {
            from()
        }
        /// Consul returned invalid base64.
        InvalidBase64(err: base64::DecodeError) {
            from()
        }
        /// IO error from sync api.
        SyncIoError(err: std::io::Error) {
            from()
        }
        /// Response parse error from sync api.
        SyncInvalidResponseError(err: std::str::ParseBoolError) {
            from()
        }
        /// Unexpected response code from sync api.
        SyncUnexpectedResponseCode(status_code: u16, body: String) {}
        /// Consul request exceeded specified timeout.
        TimeoutExceeded(timeout: std::time::Duration) {
            display("Consul request exceeded timeout of {:?}", timeout)
        }
        /// Unable to resolve the service's instances in Consul.
        ServiceInstanceResolutionFailed(service_name: String) {
            display("Unable to resolve service '{}' to a concrete list of addresses and ports for its instances via consul.", service_name)
        }
        /// The request failed either due to an unexpected status code or a transport error.
        RequestFailedError(err: ureq::Error) {
            from()
        }

    }
}

#[cfg(feature = "metrics")]
lazy_static! {
    static ref CONSUL_REQUESTS_TOTAL: prometheus::CounterVec = prometheus::register_counter_vec!(
        prometheus::opts!("consul_requests_total", "Total requests made to consul"),
        &["method", "function"]
    )
    .unwrap();
    static ref CONSUL_REQUESTS_FAILED_TOTAL: prometheus::CounterVec =
        prometheus::register_counter_vec!(
            prometheus::opts!(
                "consul_requests_failed_total",
                "Total requests made to consul that failed"
            ),
            &["method", "function"]
        )
        .unwrap();
    static ref CONSUL_REQUESTS_DURATION_MS: prometheus::HistogramVec =
        prometheus::register_histogram_vec!(
            prometheus::histogram_opts!(
                "consul_requests_duration_milliseconds",
                "Time it takes for a consul request to complete"
            ),
            &["method", "function"]
        )
        .unwrap();
}

const READ_KEY_METHOD_NAME: &str = "read_key";
const CREATE_OR_UPDATE_KEY_METHOD_NAME: &str = "create_or_update_key";
const CREATE_OR_UPDATE_KEY_SYNC_METHOD_NAME: &str = "create_or_update_key_sync";
const DELETE_KEY_METHOD_NAME: &str = "delete_key";
const GET_LOCK_METHOD_NAME: &str = "get_lock";
const REGISTER_ENTITY_METHOD_NAME: &str = "register_entity";
const GET_ALL_REGISTERED_SERVICE_NAMES_METHOD_NAME: &str = "get_all_registered_service_names";
const GET_SERVICE_NODES_METHOD_NAME: &str = "get_service_nodes";
const GET_SESSION_METHOD_NAME: &str = "get_session";

pub(crate) type Result<T> = std::result::Result<T, ConsulError>;

/// The config necessary to create a new consul client.
#[derive(Clone, Debug, Default, Serialize, Deserialize)]
pub struct Config {
    /// The address of the consul server. This must include the protocol to connect over eg. http or https.
    pub address: String,
    /// The consul secret token to make authenticated requests to the consul server.
    pub token: Option<String>,
}

impl Config {
    /// Obtains a [`Config`](consul::Config) from environment variables.
    /// Specifically, looks for `CONSUL_HTTP_TOKEN` and `CONSUL_HTTP_ADDR` as environment variables.
    /// # Errors
    /// Returns an [error](env::VarError) if either environment variable is missing.
    pub fn from_env() -> Self {
        let token = env::var("CONSUL_HTTP_TOKEN").unwrap_or_default();
        let addr =
            env::var("CONSUL_HTTP_ADDR").unwrap_or_else(|_| "http://127.0.0.1:8500".to_string());

        Config {
            address: addr,
            token: Some(token),
        }
    }
}

/// Represents a lock against Consul.
/// The lifetime of this object defines the validity of the lock against consul.
/// When the object is dropped, the lock is attempted to be released for the next consumer.
#[derive(Clone, Debug)]
pub struct Lock<'a> {
    /// The session ID of the lock.
    pub session_id: String,
    /// The key for the lock.
    pub key: String,
    /// The timeout of the session and the lock.
    pub timeout: std::time::Duration,
    /// The namespace this lock exists in.
    pub namespace: String,
    /// The datacenter of this lock.
    pub datacenter: String,
    /// The data in this lock's key
    pub value: Option<Vec<u8>>,
    /// The consul client this lock was acquired using.
    pub consul: &'a Consul,
}

impl Drop for Lock<'_> {
    fn drop(&mut self) {
        let req = CreateOrUpdateKeyRequest {
            key: &self.key,
            namespace: &self.namespace,
            datacenter: &self.datacenter,
            release: &self.session_id,
            ..Default::default()
        };

        let val = self.value.clone().unwrap_or_default();

        // This can fail and that's okay. Consumers should not be using long session or locks.
        // Consul prefers liveness over safety so there's a chance the lock gets dropped.
        // For safe consumer patterns, see https://learn.hashicorp.com/tutorials/consul/application-leader-elections?in=consul/developer-configuration#next-steps
        let _res = self.consul.create_or_update_key_sync(req, val);
    }
}

#[derive(Debug)]
/// This struct defines the consul client and allows access to the consul api via method syntax.
pub struct Consul {
    https_client: hyper::Client<HttpsConnector<HttpConnector>, Body>,
    config: Config,
    #[cfg(feature="opentelemetry")]
    tracer: BoxedTracer,
}

fn https_client() -> HttpsConnector<HttpConnector> {
    #[cfg(feature = "rustls-native")]
    return hyper_rustls::HttpsConnectorBuilder::new().with_native_roots().https_or_http().enable_http1().build();
    #[cfg(feature = "rustls-webpki")]
    return hyper_rustls::HttpsConnectorBuilder::new().with_webpki_roots().https_or_http().enable_http1().build();
    #[cfg(feature = "default-tls")]
    return HttpsConnector::new();
}

impl Consul {
    /// Creates a new instance of [`Consul`](consul::Consul).
    /// This is the entry point for this crate.
    /// #Arguments:
    /// - [Config](consul::Config)
    pub fn new(config: Config) -> Self {
        let https = https_client();
        let https_client = hyper::Client::builder().build::<_, hyper::Body>(https);
        Consul {
            https_client,
            config,
            #[cfg(feature="opentelemetry")]
            tracer: global::tracer("consul"),
        }
    }

    /// Reads a key from Consul's KV store. See the [consul docs](https://www.consul.io/api-docs/kv#read-key) for more information.
    /// # Arguments:
    /// - request - the [ReadKeyRequest](consul::types::ReadKeyRequest)
    /// # Errors:
    /// [ConsulError](consul::ConsulError) describes all possible errors returned by this api.
    pub async fn read_key(&self, request: ReadKeyRequest<'_>) -> Result<Vec<ReadKeyResponse>> {
        let req = self.build_read_key_req(request);
        let (mut response_body, _index) = self
            .execute_request(req, hyper::Body::empty(), None, READ_KEY_METHOD_NAME)
            .await?;
        let bytes = response_body.copy_to_bytes(response_body.remaining());
        serde_json::from_slice::<Vec<ReadKeyResponse>>(&bytes)
            .map_err(ConsulError::ResponseDeserializationFailed)?
            .into_iter()
            .map(|mut r| {
                r.value = match r.value {
                    Some(val) => Some(std::str::from_utf8(&base64::decode(val)?)?.to_string()),
                    None => None,
                };

                Ok(r)
            })
            .collect()
    }

    /// Creates or updates a key in Consul's KV store. See the [consul docs](https://www.consul.io/api-docs/kv#create-update-key) for more information.
    /// # Arguments:
    /// - request - the [CreateOrUpdateKeyRequest](consul::types::CreateOrUpdateKeyRequest)
    /// - value - the data to store as [Bytes](bytes::Bytes)
    /// # Returns:
    /// A tuple of a boolean and a 64 bit unsigned integer representing whether the operation was successful and the index for a subsequent blocking query.
    /// # Errors:
    /// [ConsulError](consul::ConsulError) describes all possible errors returned by this api.
    pub async fn create_or_update_key(
        &self,
        request: CreateOrUpdateKeyRequest<'_>,
        value: Vec<u8>,
    ) -> Result<(bool, u64)> {
        let url = self.build_create_or_update_url(request);
        let req = hyper::Request::builder().method(Method::PUT).uri(url);
        let (mut response_body, index) = self
            .execute_request(
                req,
                Body::from(value),
                None,
                CREATE_OR_UPDATE_KEY_METHOD_NAME,
            )
            .await?;
        let bytes = response_body.copy_to_bytes(response_body.remaining());
        Ok((
            serde_json::from_slice(&bytes).map_err(ConsulError::ResponseDeserializationFailed)?,
            index,
        ))
    }

    /// Creates or updates a key in Consul's KV store. See the [consul docs](https://www.consul.io/api-docs/kv#create-update-key) for more information.
    /// This is the synchronous version of create_or_update_key
    /// # Arguments:
    /// - request - the [CreateOrUpdateKeyRequest](consul::types::CreateOrUpdateKeyRequest)
    /// - value - the data to store as [Bytes](bytes::Bytes)
    /// # Returns:
    /// A tuple of a boolean and a 64 bit unsigned integer representing whether the operation was successful and the index for a subsequent blocking query.
    /// # Errors:
    /// [ConsulError](consul::ConsulError) describes all possible errors returned by this api.
    pub fn create_or_update_key_sync(
        &self,
        request: CreateOrUpdateKeyRequest<'_>,
        value: Vec<u8>,
    ) -> Result<bool> {
        // TODO: Emit OpenTelemetry span for this request

        let url = self.build_create_or_update_url(request);

        record_request_metric_if_enabled(&Method::PUT, CREATE_OR_UPDATE_KEY_SYNC_METHOD_NAME);
        let step_start_instant = Instant::now();
        let result = ureq::put(&url)
            .set(
                "X-Consul-Token",
                &self.config.token.clone().unwrap_or_default(),
            )
            .send_bytes(&value);

        record_duration_metric_if_enabled(
            &Method::PUT,
            CREATE_OR_UPDATE_KEY_SYNC_METHOD_NAME,
            step_start_instant.elapsed().as_millis() as f64,
        );
        let response = result.map_err(|e| {
                    record_failure_metric_if_enabled(&Method::PUT, CREATE_OR_UPDATE_KEY_SYNC_METHOD_NAME);
                    ConsulError::RequestFailedError(e)
                })?;
        let status = response.status();
        if status == 200 {
            let val = response.into_string()?;
            let response: bool = std::str::FromStr::from_str(val.trim())?;
            return Ok(response);
        }

        let body = response.into_string()?;
        record_failure_metric_if_enabled(&Method::PUT, CREATE_OR_UPDATE_KEY_SYNC_METHOD_NAME);
        Err(ConsulError::SyncUnexpectedResponseCode(status, body))
    }

    /// Deletes a key from Consul's KV store. See the [consul docs](https://www.consul.io/api-docs/kv#delete-key) for more information.
    /// # Arguments:
    /// - request - the [DeleteKeyRequest](consul::types::DeleteKeyRequest)
    /// # Errors:
    /// [ConsulError](consul::ConsulError) describes all possible errors returned by this api.
    pub async fn delete_key(&self, request: DeleteKeyRequest<'_>) -> Result<bool> {
        let mut req = hyper::Request::builder().method(Method::DELETE);
        let mut url = String::new();
        url.push_str(&format!(
            "{}/v1/kv/{}?recurse={}",
            self.config.address, request.key, request.recurse
        ));
        if request.check_and_set != 0 {
            url.push_str(&format!("&cas={}", request.check_and_set));
        }

        url = add_namespace_and_datacenter(url, request.namespace, request.datacenter);
        req = req.uri(url);
        let (mut response_body, _index) = self
            .execute_request(req, hyper::Body::empty(), None, DELETE_KEY_METHOD_NAME)
            .await?;
        let bytes = response_body.copy_to_bytes(response_body.remaining());
        serde_json::from_slice(&bytes).map_err(ConsulError::ResponseDeserializationFailed)
    }

    /// Obtains a lock against a specific key in consul. See the [consul docs](https://learn.hashicorp.com/tutorials/consul/application-leader-elections?in=consul/developer-configuration) for more information.
    /// # Arguments:
    /// - request - the [LockRequest](consul::types::LockRequest)
    /// # Errors:
    /// [ConsulError](consul::ConsulError) describes all possible errors returned by this api.
    pub async fn get_lock(&self, request: LockRequest<'_>, value: &[u8]) -> Result<Lock<'_>> {
        let session = self.get_session(request).await?;
        let req = CreateOrUpdateKeyRequest {
            key: request.key,
            namespace: request.namespace,
            datacenter: request.datacenter,
            acquire: &session.id,
            ..Default::default()
        };
        let value_copy = value.to_vec();
        let (lock_acquisition_result, _index) = self.create_or_update_key(req, value_copy).await?;
        if lock_acquisition_result {
            let value_copy = value.to_vec();
            Ok(Lock {
                timeout: request.timeout,
                key: request.key.to_string(),
                session_id: session.id,
                consul: self,
                datacenter: request.datacenter.to_string(),
                namespace: request.namespace.to_string(),
                value: Some(value_copy),
            })
        } else {
            let watch_req = ReadKeyRequest {
                key: request.key,
                datacenter: request.datacenter,
                namespace: request.namespace,
                index: Some(0),
                wait: std::time::Duration::from_secs(0),
                ..Default::default()
            };
            let lock_index_req = self.build_read_key_req(watch_req);
            let (_watch, index) = self
                .execute_request(
                    lock_index_req,
                    hyper::Body::empty(),
                    None,
                    GET_LOCK_METHOD_NAME,
                )
                .await?;
            Err(ConsulError::LockAcquisitionFailure(index))
        }
    }

    /// Watches lock against a specific key in consul. See the [consul docs](https://learn.hashicorp.com/tutorials/consul/application-leader-elections?in=consul/developer-configuration#watch-the-session) for more information.
    /// # Arguments:
    /// - request - the [LockWatchRequest](consul::types::LockWatchRequest)
    /// # Errors:
    /// [ConsulError](consul::ConsulError) describes all possible errors returned by this api.
    pub async fn watch_lock<'a>(
        &self,
        request: LockWatchRequest<'_>,
    ) -> Result<Vec<ReadKeyResponse>> {
        let req = ReadKeyRequest {
            key: request.key,
            namespace: request.namespace,
            datacenter: request.datacenter,
            index: request.index,
            wait: request.wait,
            consistency: request.consistency,
            ..Default::default()
        };
        self.read_key(req).await
    }

    /// Registers or updates entries in consul's global catalog.
    /// See https://www.consul.io/api-docs/catalog#register-entity for more information.
    /// # Arguments:
    /// - payload: The [`RegisterEntityPayload`](RegisterEntityPayload) to provide the register entity API.
    /// # Errors:
    /// [ConsulError](consul::ConsulError) describes all possible errors returned by this api.
    pub async fn register_entity(&self, payload: &RegisterEntityPayload) -> Result<()> {
        let uri = format!("{}/v1/catalog/register", self.config.address);
        let request = hyper::Request::builder().method(Method::PUT).uri(uri);
        let payload = serde_json::to_string(payload).map_err(ConsulError::InvalidRequest)?;
        self.execute_request(
            request,
            payload.into(),
            Some(Duration::from_secs(5)),
            REGISTER_ENTITY_METHOD_NAME,
        )
        .await?;
        Ok(())
    }

    /// Returns all services currently registered with consul.
    /// See https://www.consul.io/api-docs/catalog#list-services for more information.
    /// # Arguments:
    /// - query_opts: The [`QueryOptions`](QueryOptions) to apply for this endpoint.
    /// # Errors:
    /// [ConsulError](consul::ConsulError) describes all possible errors returned by this api.
    pub async fn get_all_registered_service_names(
        &self,
        query_opts: Option<QueryOptions>,
    ) -> Result<ResponseMeta<Vec<String>>> {
        let mut uri = format!("{}/v1/catalog/services", self.config.address);
        let query_opts = query_opts.unwrap_or_default();
        add_query_option_params(&mut uri, &query_opts, '?');

        let request = hyper::Request::builder()
            .method(Method::GET)
            .uri(uri.clone());
        let (mut response_body, index) = self
            .execute_request(
                request,
                hyper::Body::empty(),
                query_opts.timeout,
                GET_ALL_REGISTERED_SERVICE_NAMES_METHOD_NAME,
            )
            .await?;
        let bytes = response_body.copy_to_bytes(response_body.remaining());
        let service_tags_by_name = serde_json::from_slice::<HashMap<String, Vec<String>>>(&bytes)
            .map_err(ConsulError::ResponseDeserializationFailed)?;

        Ok(ResponseMeta {
            response: service_tags_by_name.keys().cloned().collect(),
            index,
        })
    }

    /// returns the nodes providing the service indicated on the path.
    /// Users can also build in support for dynamic load balancing and other features by incorporating the use of health checks.
    /// See the [consul docs](https://www.consul.io/api-docs/health#list-nodes-for-service) for more information.
    /// # Arguments:
    /// - request - the [GetServiceNodesRequest](consul::types::GetServiceNodesRequest)
    /// # Errors:
    /// [ConsulError](consul::ConsulError) describes all possible errors returned by this api.
    pub async fn get_service_nodes(
        &self,
        request: GetServiceNodesRequest<'_>,
        query_opts: Option<QueryOptions>,
    ) -> Result<ResponseMeta<GetServiceNodesResponse>> {
        let query_opts = query_opts.unwrap_or_default();
        let req = self.build_get_service_nodes_req(request, &query_opts);
        let (mut response_body, index) = self
            .execute_request(
                req,
                hyper::Body::empty(),
                query_opts.timeout,
                GET_SERVICE_NODES_METHOD_NAME,
            )
            .await?;
        let bytes = response_body.copy_to_bytes(response_body.remaining());
        let response = serde_json::from_slice::<GetServiceNodesResponse>(&bytes)
            .map_err(ConsulError::ResponseDeserializationFailed)?;
        Ok(ResponseMeta { response, index })
    }

    /// Queries consul for a service and returns the Address:Port of all instances registered for that service.
    pub async fn get_service_addresses_and_ports(
        &self,
        service_name: &str,
        query_opts: Option<QueryOptions>,
    ) -> Result<Vec<(String, u16)>> {
        let request = GetServiceNodesRequest {
            service: service_name,
            passing: true,
            ..Default::default()
        };
        let services = self.get_service_nodes(request, query_opts).await.map_err(|e| {
            let err = format!(
                "Unable to query consul to resolve service '{}' to a list of addresses and ports: {:?}",
                service_name, e
            );
            error!("{}", err);
            ConsulError::ServiceInstanceResolutionFailed(service_name.to_string())
        })?;

        let addresses_and_ports = services
            .response
            .into_iter()
            .map(Self::parse_host_port_from_service_node_response)
            .collect();
        info!(
            "resolved service '{}' to addresses and ports: '{:?}'",
            service_name, addresses_and_ports
        );

        Ok(addresses_and_ports)
    }

    /// Parse the address and port from a Consul [`ServiceNode`](`ServiceNode`) response.
    /// This chooses the Service address:port if the address is present. If not, it chooses the Node address with the service port.
    /// Context: To get a list of healthy instances for a service to return their IP/ports.
    /// ServiceAddress is the IP address of the service host — if empty, node address should be used per
    /// See: https://www.consul.io/api-docs/catalog#list-nodes-for-service
    /// More context: there is a slight difference in the health vs catalog
    /// endpoints but that's already described in that we use the service port.
    /// What was confirmed was to use the node port but that doesn't exist
    /// in the health endpoint. These requests models are primarily for the
    /// health endpoints
    /// https://www.consul.io/api-docs/health#list-nodes-for-service
    fn parse_host_port_from_service_node_response(sn: ServiceNode) -> (String, u16) {
        (
            if sn.service.address.is_empty() {
                info!(
                    "Consul service {service_name} instance had an empty Service address, with port:{port}",
                    service_name = &sn.service.service, port = sn.service.port
                );
                sn.node.address
            } else {
                sn.service.address
            },
            sn.service.port,
        )
    }

    fn build_read_key_req(&self, request: ReadKeyRequest<'_>) -> http::request::Builder {
        let req = hyper::Request::builder().method(Method::GET);
        let mut url = String::new();
        url.push_str(&format!(
            "{}/v1/kv/{}?recurse={}",
            self.config.address, request.key, request.recurse
        ));

        if !request.separator.is_empty() {
            url.push_str(&format!("&separator={}", request.separator));
        }
        if request.consistency == ConsistencyMode::Consistent {
            url.push_str("&consistent");
        } else if request.consistency == ConsistencyMode::Stale {
            url.push_str("&stale");
        }

        if let Some(index) = request.index {
            url.push_str(&format!("&index={}", index));
            if request.wait.as_secs() > 0 {
                url.push_str(&format!(
                    "&wait={}",
                    types::duration_as_string(&request.wait)
                ));
            }
        }
        url = add_namespace_and_datacenter(url, request.namespace, request.datacenter);
        req.uri(url)
    }

    async fn get_session(&self, request: LockRequest<'_>) -> Result<SessionResponse> {
        let session_req = CreateSessionRequest {
            lock_delay: request.lock_delay,
            behavior: request.behavior,
            ttl: request.timeout,
            ..Default::default()
        };

        let mut req = hyper::Request::builder().method(Method::PUT);
        let mut url = String::new();
        url.push_str(&format!("{}/v1/session/create?", self.config.address));
        url = add_namespace_and_datacenter(url, request.namespace, request.datacenter);
        req = req.uri(url);
        let create_session_json =
            serde_json::to_string(&session_req).map_err(ConsulError::InvalidRequest)?;
        let (mut response_body, _index) = self
            .execute_request(
                req,
                hyper::Body::from(create_session_json),
                None,
                GET_SESSION_METHOD_NAME,
            )
            .await?;
        let bytes = response_body.copy_to_bytes(response_body.remaining());
        serde_json::from_slice(&bytes).map_err(ConsulError::ResponseDeserializationFailed)
    }

    fn build_get_service_nodes_req(
        &self,
        request: GetServiceNodesRequest<'_>,
        query_opts: &QueryOptions,
    ) -> http::request::Builder {
        let req = hyper::Request::builder().method(Method::GET);
        let mut url = String::new();
        url.push_str(&format!(
            "{}/v1/health/service/{}",
            self.config.address, request.service
        ));
        url.push_str(&format!("?passing={}", request.passing));
        if let Some(near) = request.near {
            url.push_str(&format!("&near={}", near));
        }
        if let Some(filter) = request.filter {
            url.push_str(&format!("&filter={}", filter));
        }
        add_query_option_params(&mut url, query_opts, '&');
        req.uri(url)
    }

    async fn execute_request<'a>(
        &self,
        req: http::request::Builder,
        body: hyper::Body,
        duration: Option<std::time::Duration>,
        request_name: &str,
    ) -> Result<(Box<dyn Buf>, u64)> {
        let req = req
            .header(
                "X-Consul-Token",
                self.config.token.clone().unwrap_or_default(),
            )
            .body(body);
        let req = req.map_err(ConsulError::RequestError)?;
        #[cfg(feature="opentelemetry")]
        let mut span = crate::hyper_wrapper::span_for_request(&self.tracer, &req);

        let method = req.method().clone();
        record_request_metric_if_enabled(&method, request_name);
        let future = self.https_client.request(req);

        let step_start_instant = Instant::now();
        let response = if let Some(dur) = duration {
            match timeout(dur, future).await {
                Ok(resp) => resp.map_err(ConsulError::ResponseError),
                Err(_) => Err(ConsulError::TimeoutExceeded(dur)),
            }
        } else {
            future.await.map_err(ConsulError::ResponseError)
        };

        record_duration_metric_if_enabled(
            &method,
            request_name,
            step_start_instant.elapsed().as_millis() as f64,
        );
        if response.is_err() {
            record_failure_metric_if_enabled(&method, request_name);
        }

        let response = response?;

        #[cfg(feature="opentelemetry")]
        crate::hyper_wrapper::annotate_span_for_response(&mut span, &response);

        let status = response.status();
        if status != hyper::StatusCode::OK {
            record_failure_metric_if_enabled(&method, request_name);

            let mut response_body = hyper::body::aggregate(response.into_body())
                .await
                .map_err(|e| ConsulError::UnexpectedResponseCode(status, e.to_string()))?;
            let bytes = response_body.copy_to_bytes(response_body.remaining());
            let resp = std::str::from_utf8(&bytes)
                .map_err(|e| ConsulError::UnexpectedResponseCode(status, e.to_string()))?;
            return Err(ConsulError::UnexpectedResponseCode(
                status,
                resp.to_string(),
            ));
        }
        let index = match response.headers().get("x-consul-index") {
            Some(header) => header.to_str().unwrap_or("0").parse::<u64>().unwrap_or(0),
            None => 0,
        };

        match hyper::body::aggregate(response.into_body()).await {
            Ok(body) => Ok((Box::new(body), index)),
            Err(e) => {
                record_failure_metric_if_enabled(&method, request_name);

<<<<<<< HEAD
                span.set_status(Status::Error { description: e.to_string().into() });
=======
                #[cfg(feature="opentelemetry")]
                span.set_status(Status::error(e.to_string()));
>>>>>>> 76379776
                Err(ConsulError::InvalidResponse(e))
            }
        }
    }

    fn build_create_or_update_url(&self, request: CreateOrUpdateKeyRequest<'_>) -> String {
        let mut url = String::new();
        url.push_str(&format!("{}/v1/kv/{}", self.config.address, request.key));
        let mut added_query_param = false;
        if request.flags != 0 {
            url = add_query_param_separator(url, added_query_param);
            url.push_str(&format!("flags={}", request.flags));
            added_query_param = true;
        }
        if !request.acquire.is_empty() {
            url = add_query_param_separator(url, added_query_param);
            url.push_str(&format!("acquire={}", request.acquire));
            added_query_param = true;
        }
        if !request.release.is_empty() {
            url = add_query_param_separator(url, added_query_param);
            url.push_str(&format!("release={}", request.release));
            added_query_param = true;
        }
        if let Some(cas_idx) = request.check_and_set {
            url = add_query_param_separator(url, added_query_param);
            url.push_str(&format!("cas={}", cas_idx));
        }

        add_namespace_and_datacenter(url, request.namespace, request.datacenter)
    }
}

fn add_query_option_params(uri: &mut String, query_opts: &QueryOptions, mut separator: char) {
    if let Some(ns) = &query_opts.namespace {
        if !ns.is_empty() {
            uri.push_str(&format!("{}ns={}", separator, ns));
            separator = '&';
        }
    }
    if let Some(dc) = &query_opts.datacenter {
        if !dc.is_empty() {
            uri.push_str(&format!("{}dc={}", separator, dc));
            separator = '&';
        }
    }
    if let Some(idx) = query_opts.index {
        uri.push_str(&format!("{}index={}", separator, idx));
        separator = '&';
        if let Some(wait) = query_opts.wait {
            uri.push_str(&format!(
                "{}wait={}",
                separator,
                types::duration_as_string(&wait)
            ));
        }
    }
}

fn add_namespace_and_datacenter<'a>(
    mut url: String,
    namespace: &'a str,
    datacenter: &'a str,
) -> String {
    if !namespace.is_empty() {
        url.push_str(&format!("&ns={}", namespace));
    }
    if !datacenter.is_empty() {
        url.push_str(&format!("&dc={}", datacenter));
    }

    url
}

fn add_query_param_separator(mut url: String, already_added: bool) -> String {
    if already_added {
        url.push('&');
    } else {
        url.push('?');
    }

    url
}

fn record_request_metric_if_enabled(_method: &Method, _function: &str) {
    #[cfg(feature = "metrics")]
    {
        CONSUL_REQUESTS_TOTAL
            .with_label_values(&[_method.as_str(), _function])
            .inc();
    }
}

fn record_failure_metric_if_enabled(_method: &Method, _function: &str) {
    #[cfg(feature = "metrics")]
    {
        CONSUL_REQUESTS_FAILED_TOTAL
            .with_label_values(&[_method.as_str(), _function])
            .inc();
    }
}

fn record_duration_metric_if_enabled(_method: &Method, _function: &str, _duration: f64) {
    #[cfg(feature = "metrics")]
    {
        CONSUL_REQUESTS_DURATION_MS
            .with_label_values(&[_method.as_str(), _function])
            .observe(_duration);
    }
}

#[cfg(test)]
mod tests {
    use std::time::Duration;

    use tokio::time::sleep;

    use super::*;

    #[tokio::test(flavor = "multi_thread", worker_threads = 4)]
    async fn create_and_read_key() {
        let consul = get_client();
        let key = "test/consul/read";
        let string_value = "This is a test";
        let res = create_or_update_key_value(&consul, key, string_value).await;
        assert_expected_result_with_index(res);

        let res = read_key(&consul, key).await;
        verify_single_value_matches(res, string_value);
    }

    #[tokio::test(flavor = "multi_thread")]
    async fn test_register_and_retrieve_services() {
        let consul = get_client();

        let new_service_name = "test-service-44".to_string();

        // verify a service by this name is currently not registered
        let ResponseMeta {
            response: service_names_before_register,
            ..
        } = consul
            .get_all_registered_service_names(None)
            .await
            .expect("expected get_registered_service_names request to succeed");
        assert!(!service_names_before_register.contains(&new_service_name));

        // register a new service
        let payload = RegisterEntityPayload {
            ID: None,
            Node: "local".to_string(),
            Address: "127.0.0.1".to_string(),
            Datacenter: None,
            TaggedAddresses: Default::default(),
            NodeMeta: Default::default(),
            Service: Some(RegisterEntityService {
                ID: None,
                Service: new_service_name.clone(),
                Tags: vec![],
                TaggedAddresses: Default::default(),
                Meta: Default::default(),
                Port: Some(42424),
                Namespace: None,
            }),
            Check: None,
            SkipNodeUpdate: None,
        };
        consul
            .register_entity(&payload)
            .await
            .expect("expected register_entity request to succeed");

        // verify the newly registered service is retrieved
        let ResponseMeta {
            response: service_names_after_register,
            ..
        } = consul
            .get_all_registered_service_names(None)
            .await
            .expect("expected get_registered_service_names request to succeed");
        assert!(service_names_after_register.contains(&new_service_name));
    }

    #[tokio::test(flavor = "multi_thread", worker_threads = 4)]
    async fn get_services_nodes() {
        let consul = get_client();
        let req = GetServiceNodesRequest {
            service: "nonexistent",
            passing: true,
            ..Default::default()
        };
        let ResponseMeta { response, .. } = consul.get_service_nodes(req, None).await.unwrap();
        assert_eq!(response.len(), 0);

        let req = GetServiceNodesRequest {
            service: "test-service",
            passing: true,
            ..Default::default()
        };
        let ResponseMeta { response, .. } = consul.get_service_nodes(req, None).await.unwrap();
        assert_eq!(response.len(), 3);

        let addresses: Vec<String> = response
            .iter()
            .map(|sn| sn.service.address.clone())
            .collect();
        let expected_addresses = vec![
            "1.1.1.1".to_string(),
            "2.2.2.2".to_string(),
            "3.3.3.3".to_string(),
        ];
        assert!(expected_addresses
            .iter()
            .all(|item| addresses.contains(item)));

        let _: Vec<_> = response
            .iter()
            .map(|sn| assert_eq!("dc1", sn.node.datacenter))
            .collect();
    }

    #[tokio::test(flavor = "multi_thread", worker_threads = 4)]
    async fn create_and_delete_key() {
        let consul = get_client();
        let key = "test/consul/again";
        let string_value = "This is a new test";
        let res = create_or_update_key_value(&consul, key, string_value).await;
        assert_expected_result_with_index(res);

        let res = delete_key(&consul, key).await;
        assert_expected_result(res);

        let res = read_key(&consul, key).await.unwrap_err();
        match res {
            ConsulError::UnexpectedResponseCode(code, _body) => {
                assert_eq!(code, hyper::http::StatusCode::NOT_FOUND)
            }
            _ => panic!(
                "Expected ConsulError::UnexpectedResponseCode, got {:#?}",
                res
            ),
        };
    }

    #[tokio::test(flavor = "multi_thread", worker_threads = 4)]
    async fn create_and_release_lock() {
        let consul = get_client();
        let key = "test/consul/lock";
        let string_value = "This is a lock test";
        let new_string_value = "This is a changed lock test";
        let req = LockRequest {
            key,
            behavior: LockExpirationBehavior::Release,
            lock_delay: std::time::Duration::from_secs(1),
            ..Default::default()
        };
        let session_id: String;
        {
            let res = consul
                .get_lock(req, &string_value.as_bytes().to_vec())
                .await;
            assert!(res.is_ok());
            let mut lock = res.unwrap();
            let res2 = consul
                .get_lock(req, &string_value.as_bytes().to_vec())
                .await;
            assert!(res2.is_err());
            let err = res2.unwrap_err();
            match err {
                ConsulError::LockAcquisitionFailure(_index) => (),
                _ => panic!(
                    "Expected ConsulError::LockAcquisitionFailure, got {:#?}",
                    err
                ),
            }
            session_id = lock.session_id.to_string();
            // Lets change the value before dropping the lock to ensure the change is persisted when the lock is dropped.
            lock.value = Some(new_string_value.as_bytes().to_vec())
            // lock gets dropped here.
        }

        sleep(Duration::from_secs(2)).await;
        let key_resp = read_key(&consul, key).await;
        verify_single_value_matches(key_resp, &new_string_value);

        let req = LockRequest {
            key,
            behavior: LockExpirationBehavior::Delete,
            lock_delay: std::time::Duration::from_secs(1),
            session_id: &session_id,
            ..Default::default()
        };
        let res = consul
            .get_lock(req, &string_value.as_bytes().to_vec())
            .await;
        assert!(res.is_ok());
    }

    #[tokio::test(flavor = "multi_thread", worker_threads = 4)]
    async fn create_and_watch_lock() {
        let consul = get_client();
        let key = "test/consul/watchedlock";
        let string_value = "This is a lock test";
        let req = LockRequest {
            key,
            behavior: LockExpirationBehavior::Release,
            lock_delay: std::time::Duration::from_secs(0),
            ..Default::default()
        };
        let start_index: u64;
        let res = consul
            .get_lock(req, &string_value.as_bytes().to_vec())
            .await;
        assert!(res.is_ok());
        let lock = res.unwrap();
        let res2 = consul
            .get_lock(req, &string_value.as_bytes().to_vec())
            .await;
        assert!(res2.is_err());
        let err = res2.unwrap_err();
        match err {
            ConsulError::LockAcquisitionFailure(index) => start_index = index,
            _ => panic!(
                "Expected ConsulError::LockAcquisitionFailure, got {:#?}",
                err
            ),
        }

        assert!(start_index > 0);
        let watch_req = LockWatchRequest {
            key,
            consistency: ConsistencyMode::Consistent,
            index: Some(start_index),
            wait: Duration::from_secs(60),
            ..Default::default()
        };
        // The lock will timeout and this this will return.
        let res = consul.watch_lock(watch_req).await;
        assert!(res.is_ok());
        std::mem::drop(lock); // This ensures the lock is not dropped until after the request to watch it completes.

        let res = consul
            .get_lock(req, &string_value.as_bytes().to_vec())
            .await;
        assert!(res.is_ok());
    }

    #[test]
    fn test_service_node_parsing() {
        let node = Node {
            id: "node".to_string(),
            node: "node".to_string(),
            address: "1.1.1.1".to_string(),
            datacenter: "datacenter".to_string(),
        };

        let service = Service {
            id: "node".to_string(),
            service: "node".to_string(),
            address: "2.2.2.2".to_string(),
            port: 32,
        };

        let empty_service = Service {
            id: "".to_string(),
            service: "".to_string(),
            address: "".to_string(),
            port: 32,
        };

        let sn = ServiceNode {
            node: node.clone(),
            service: service.clone(),
        };

        let (host, port) = Consul::parse_host_port_from_service_node_response(sn);
        assert_eq!(service.port, port);
        assert_eq!(service.address, host);

        let sn = ServiceNode {
            node: node.clone(),
            service: empty_service,
        };

        let (host, port) = Consul::parse_host_port_from_service_node_response(sn);
        assert_eq!(service.port, port);
        assert_eq!(node.address, host);
    }

    #[tokio::test(flavor = "multi_thread", worker_threads = 4)]
    async fn properly_handle_check_and_set() {
        let consul = get_client();
        let key = "test/consul/proper_cas_handling";
        let string_value1 = "This is CAS test";
        let req = CreateOrUpdateKeyRequest {
            key,
            check_and_set: Some(0),
            ..Default::default()
        };

        // Key does not exist, with CAS set and modify index set to 0
        // it should be created.
        let (set, _) = consul.create_or_update_key(req.clone(), string_value1.as_bytes().to_vec()).await
            .expect("failed to create key initially");
        assert!(set);
        let (value, mod_idx1) = get_single_key_value_with_index(&consul, key).await;
        assert_eq!(string_value1, &value.unwrap());

        // Subsequent request with CAS set to 0 should not override the
        // value.
        let string_value2 = "This is CAS test - not valid";
        let (set, _) = consul.create_or_update_key(req, string_value2.as_bytes().to_vec()).await
            .expect("failed to run subsequent create_or_update_key");
        assert!(!set);
        // Value and modify index should not have changed because set failed.
        let (value, mod_idx2) = get_single_key_value_with_index(&consul, key).await;
        assert_eq!(string_value1, &value.unwrap());
        assert_eq!(mod_idx1, mod_idx2);

        // Successfully set value with proper CAS value.
        let req = CreateOrUpdateKeyRequest {
            key,
            check_and_set: Some(mod_idx1),
            ..Default::default()
        };
        let string_value3 = "This is correct CAS updated";
        let (set, _) = consul.create_or_update_key(req, string_value3.as_bytes().to_vec()).await
            .expect("failed to run create_or_update_key with proper CAS value");
        assert!(set);
        // Verify that value was updated and the index changed.
        let (value, mod_idx3) = get_single_key_value_with_index(&consul, key).await;
        assert_eq!(string_value3, &value.unwrap());
        assert_ne!(mod_idx1, mod_idx3);

        // Successfully set value without CAS.
        let req = CreateOrUpdateKeyRequest {
            key,
            check_and_set: None,
            ..Default::default()
        };
        let string_value4 = "This is non CAS update";
        let (set, _) = consul.create_or_update_key(req, string_value4.as_bytes().to_vec()).await
            .expect("failed to run create_or_update_key without CAS");
        assert!(set);
        // Verify that value was updated and the index changed.
        let (value, mod_idx4) = get_single_key_value_with_index(&consul, key).await;
        assert_eq!(string_value4, &value.unwrap());
        assert_ne!(mod_idx3, mod_idx4);
    }

    fn get_client() -> Consul {
        let conf: Config = Config::from_env();
        Consul::new(conf)
    }

    async fn create_or_update_key_value(
        consul: &Consul,
        key: &str,
        value: &str,
    ) -> Result<(bool, u64)> {
        let req = CreateOrUpdateKeyRequest {
            key,
            ..Default::default()
        };
        Ok(consul
            .create_or_update_key(req, value.as_bytes().to_vec())
            .await?)
    }

    async fn read_key(consul: &Consul, key: &str) -> Result<Vec<ReadKeyResponse>> {
        let req = ReadKeyRequest {
            key,
            ..Default::default()
        };
        consul.read_key(req).await
    }

    async fn delete_key(consul: &Consul, key: &str) -> Result<bool> {
        let req = DeleteKeyRequest {
            key,
            ..Default::default()
        };
        consul.delete_key(req).await
    }

    fn assert_expected_result_with_index(res: Result<(bool, u64)>) {
        assert!(res.is_ok());
        let (result, _index) = res.unwrap();
        assert!(result);
    }

    fn assert_expected_result(res: Result<bool>) {
        assert!(res.is_ok());
        assert!(res.unwrap());
    }

    async fn get_single_key_value_with_index(consul: &Consul, key: &str) -> (Option<String>, i64) {
        let res = read_key(consul, key).await
            .expect("failed to read key");
        let r = res.into_iter().next().unwrap();
        (r.value, r.modify_index)
    }

    fn verify_single_value_matches(res: Result<Vec<ReadKeyResponse>>, value: &str) {
        assert!(res.is_ok());
        assert_eq!(
            res.unwrap().into_iter().next().unwrap().value.unwrap(),
            value
        )
    }
}<|MERGE_RESOLUTION|>--- conflicted
+++ resolved
@@ -38,13 +38,6 @@
 
 #[cfg(feature = "metrics")]
 use lazy_static::lazy_static;
-<<<<<<< HEAD
-use opentelemetry::global;
-use opentelemetry::global::BoxedTracer;
-use opentelemetry::trace::Span;
-use opentelemetry::trace::Status;
-=======
->>>>>>> 76379776
 use quick_error::quick_error;
 use serde::{Deserialize, Serialize};
 use slog_scope::{error, info};
@@ -240,7 +233,7 @@
     #[cfg(feature = "rustls-webpki")]
     return hyper_rustls::HttpsConnectorBuilder::new().with_webpki_roots().https_or_http().enable_http1().build();
     #[cfg(feature = "default-tls")]
-    return HttpsConnector::new();
+    return hyper_tls::HttpsConnector::new();
 }
 
 impl Consul {
@@ -748,12 +741,8 @@
             Err(e) => {
                 record_failure_metric_if_enabled(&method, request_name);
 
-<<<<<<< HEAD
-                span.set_status(Status::Error { description: e.to_string().into() });
-=======
                 #[cfg(feature="opentelemetry")]
                 span.set_status(Status::error(e.to_string()));
->>>>>>> 76379776
                 Err(ConsulError::InvalidResponse(e))
             }
         }
