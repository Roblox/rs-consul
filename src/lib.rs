--- conflicted
+++ resolved
@@ -967,15 +967,13 @@
 
         let res = read_key(&consul, key).await.unwrap();
         assert_eq!(res.index, index);
-<<<<<<< HEAD
-        create_or_update_key_value(&consul, key, string_value).await.unwrap();
+        create_or_update_key_value(&consul, key, string_value)
+            .await
+            .unwrap();
         assert_eq!(res.index, index);
-        create_or_update_key_value(&consul, key, "This is a new test").await.unwrap();
-=======
         create_or_update_key_value(&consul, key, "This is a new test")
             .await
             .unwrap();
->>>>>>> 90cf56e2
         let res = read_key(&consul, key).await.unwrap();
         assert!(res.index > index);
     }
