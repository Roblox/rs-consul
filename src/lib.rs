/*
MIT License

Copyright (c) 2023 Roblox

Permission is hereby granted, free of charge, to any person obtaining a copy
of this software and associated documentation files (the "Software"), to deal
in the Software without restriction, including without limitation the rights
to use, copy, modify, merge, publish, distribute, sublicense, and/or sell
copies of the Software, and to permit persons to whom the Software is
furnished to do so, subject to the following conditions:

The above copyright notice and this permission notice shall be included in all
copies or substantial portions of the Software.

THE SOFTWARE IS PROVIDED "AS IS", WITHOUT WARRANTY OF ANY KIND, EXPRESS OR
IMPLIED, INCLUDING BUT NOT LIMITED TO THE WARRANTIES OF MERCHANTABILITY,
FITNESS FOR A PARTICULAR PURPOSE AND NONINFRINGEMENT. IN NO EVENT SHALL THE
AUTHORS OR COPYRIGHT HOLDERS BE LIABLE FOR ANY CLAIM, DAMAGES OR OTHER
LIABILITY, WHETHER IN AN ACTION OF CONTRACT, TORT OR OTHERWISE, ARISING FROM,
OUT OF OR IN CONNECTION WITH THE SOFTWARE OR THE USE OR OTHER DEALINGS IN THE
SOFTWARE.
 */

//! consul
//!
//! This crate provides access to a set of strongly typed apis to interact with consul (https://www.consul.io/)
#![deny(missing_docs)]

use http_body_util::BodyExt;
use std::collections::HashMap;
use std::convert::Infallible;
use std::time::{Duration, Instant};
use std::{env, str::Utf8Error};

use base64::Engine;
use http_body_util::combinators::BoxBody;
use http_body_util::{Empty, Full};
use hyper::body::Bytes;
use hyper::{body::Buf, Method};
use hyper_util::client::legacy::{connect::HttpConnector, Builder, Client};
#[cfg(any(feature = "rustls-native", feature = "rustls-webpki"))]
#[cfg(feature = "metrics")]
use lazy_static::lazy_static;
use quick_error::quick_error;
use serde::{Deserialize, Serialize};
use slog_scope::{error, info};
use tokio::time::timeout;

#[cfg(feature = "trace")]
use opentelemetry::global;
#[cfg(feature = "trace")]
use opentelemetry::global::BoxedTracer;
#[cfg(feature = "trace")]
use opentelemetry::trace::Span;
#[cfg(feature = "trace")]
use opentelemetry::trace::Status;

pub use types::*;

#[cfg(feature = "trace")]
mod hyper_wrapper;
/// The strongly typed data structures representing canonical consul objects.
pub mod types;

quick_error! {
    /// The error type returned from all calls into this this crate.
    #[derive(Debug)]
    pub enum ConsulError {
        /// The request was invalid and could not be serialized to valid json.
        InvalidRequest(err: serde_json::error::Error) {}
        /// The request was invalid and could not be converted into a proper http request.
        RequestError(err: http::Error) {}
        /// The consul server response could not be converted into a proper http response.
        ResponseError(err: hyper_util::client::legacy::Error) {}
        /// The consul server response was invalid.
        InvalidResponse(err: hyper::Error) {}
        /// The consul server response could not be deserialized from json.
        ResponseDeserializationFailed(err: serde_json::error::Error) {}
        /// The consul server response could not be deserialized from bytes.
        ResponseStringDeserializationFailed(err: std::str::Utf8Error) {}
        /// The consul server response was something other than 200. The status code and the body of the response are included.
        UnexpectedResponseCode(status_code: hyper::http::StatusCode, body: String) {}
        /// The consul server refused a lock acquisition (usually because some other session has a lock).
        LockAcquisitionFailure(err: u64) {}
        /// Consul returned invalid UTF8.
        InvalidUtf8(err: Utf8Error) {
            from()
        }
        /// Consul returned invalid base64.
        InvalidBase64(err: base64::DecodeError) {
            from()
        }
        /// IO error from sync api.
        SyncIoError(err: std::io::Error) {
            from()
        }
        /// Response parse error from sync api.
        SyncInvalidResponseError(err: std::str::ParseBoolError) {
            from()
        }
        /// Unexpected response code from sync api.
        SyncUnexpectedResponseCode(status_code: u16, body: String) {}
        /// Consul request exceeded specified timeout.
        TimeoutExceeded(timeout: std::time::Duration) {
            display("Consul request exceeded timeout of {:?}", timeout)
        }
        /// Unable to resolve the service's instances in Consul.
        ServiceInstanceResolutionFailed(service_name: String) {
            display("Unable to resolve service '{}' to a concrete list of addresses and ports for its instances via consul.", service_name)
        }
        /// A transport error occured.
        TransportError(kind: ureq::ErrorKind, message: String) {
            display("Transport error: {} - {}", kind, message)
        }
    }
}

#[cfg(feature = "metrics")]
lazy_static! {
    static ref CONSUL_REQUESTS_TOTAL: prometheus::CounterVec = prometheus::register_counter_vec!(
        prometheus::opts!("consul_requests_total", "Total requests made to consul"),
        &["method", "function"]
    )
    .unwrap();
    static ref CONSUL_REQUESTS_FAILED_TOTAL: prometheus::CounterVec =
        prometheus::register_counter_vec!(
            prometheus::opts!(
                "consul_requests_failed_total",
                "Total requests made to consul that failed"
            ),
            &["method", "function"]
        )
        .unwrap();
    static ref CONSUL_REQUESTS_DURATION_MS: prometheus::HistogramVec =
        prometheus::register_histogram_vec!(
            prometheus::histogram_opts!(
                "consul_requests_duration_milliseconds",
                "Time it takes for a consul request to complete"
            ),
            &["method", "function"]
        )
        .unwrap();
}

const READ_KEY_METHOD_NAME: &str = "read_key";
const CREATE_OR_UPDATE_KEY_METHOD_NAME: &str = "create_or_update_key";
const CREATE_OR_UPDATE_KEY_SYNC_METHOD_NAME: &str = "create_or_update_key_sync";
const DELETE_KEY_METHOD_NAME: &str = "delete_key";
const GET_LOCK_METHOD_NAME: &str = "get_lock";
const REGISTER_ENTITY_METHOD_NAME: &str = "register_entity";
const DEREGISTER_ENTITY_METHOD_NAME: &str = "deregister_entity";
const GET_ALL_REGISTERED_SERVICE_NAMES_METHOD_NAME: &str = "get_all_registered_service_names";
const GET_SERVICE_NODES_METHOD_NAME: &str = "get_service_nodes";
const GET_SESSION_METHOD_NAME: &str = "get_session";

pub(crate) type Result<T> = std::result::Result<T, ConsulError>;

/// The config necessary to create a new consul client.
#[derive(Clone, Debug, Serialize, Deserialize)]
pub struct Config {
    /// The address of the consul server. This must include the protocol to connect over eg. http or https.
    pub address: String,
    /// The consul secret token to make authenticated requests to the consul server.
    pub token: Option<String>,

    /// The hyper builder for the internal http client.
    #[serde(skip)]
    #[serde(default = "default_builder")]
    pub hyper_builder: hyper_util::client::legacy::Builder,
}

fn default_builder() -> Builder {
    // https://github.com/hyperium/hyper/issues/2312
    Builder::new(hyper_util::rt::TokioExecutor::new())
        .pool_idle_timeout(std::time::Duration::from_millis(0))
        .pool_max_idle_per_host(0)
        .to_owned()
}

impl Default for Config {
    fn default() -> Self {
        Config {
            address: String::default(),
            token: None,
            hyper_builder: default_builder(),
        }
    }
}

impl Config {
    /// Obtains a [`Config`](consul::Config) from environment variables.
    /// Specifically, looks for `CONSUL_HTTP_TOKEN` and `CONSUL_HTTP_ADDR` as environment variables.
    /// # Errors
    /// Returns an [error](env::VarError) if either environment variable is missing.
    pub fn from_env() -> Self {
        let token = env::var("CONSUL_HTTP_TOKEN").unwrap_or_default();
        let addr =
            env::var("CONSUL_HTTP_ADDR").unwrap_or_else(|_| "http://127.0.0.1:8500".to_string());

        Config {
            address: addr,
            token: Some(token),
            hyper_builder: default_builder(),
        }
    }
}

/// Represents a lock against Consul.
/// The lifetime of this object defines the validity of the lock against consul.
/// When the object is dropped, the lock is attempted to be released for the next consumer.
#[derive(Clone, Debug)]
pub struct Lock<'a> {
    /// The session ID of the lock.
    pub session_id: String,
    /// The key for the lock.
    pub key: String,
    /// The timeout of the session and the lock.
    pub timeout: std::time::Duration,
    /// The namespace this lock exists in.
    pub namespace: String,
    /// The datacenter of this lock.
    pub datacenter: String,
    /// The data in this lock's key
    pub value: Option<Vec<u8>>,
    /// The consul client this lock was acquired using.
    pub consul: &'a Consul,
}

impl Drop for Lock<'_> {
    fn drop(&mut self) {
        let req = CreateOrUpdateKeyRequest {
            key: &self.key,
            namespace: &self.namespace,
            datacenter: &self.datacenter,
            release: &self.session_id,
            ..Default::default()
        };

        let val = self.value.clone().unwrap_or_default();

        // This can fail and that's okay. Consumers should not be using long session or locks.
        // Consul prefers liveness over safety so there's a chance the lock gets dropped.
        // For safe consumer patterns, see https://learn.hashicorp.com/tutorials/consul/application-leader-elections?in=consul/developer-configuration#next-steps
        let _res = self.consul.create_or_update_key_sync(req, val);
    }
}

#[derive(Debug)]
/// This struct defines the consul client and allows access to the consul api via method syntax.
pub struct Consul {
    https_client: Client<hyper_rustls::HttpsConnector<HttpConnector>, BoxBody<Bytes, Infallible>>,
    config: Config,
    #[cfg(feature = "trace")]
    tracer: BoxedTracer,
}

fn https_connector() -> Result<hyper_rustls::HttpsConnector<HttpConnector>> {
    #[cfg(feature = "rustls-webpki")]
    return Ok(hyper_rustls::HttpsConnectorBuilder::new()
        .with_webpki_roots()
        .https_or_http()
        .enable_http1()
        .build());
    #[allow(unreachable_code)]
    // Clippy doesn't realize if the feature is disabled, this code would execute.
    Ok(hyper_rustls::HttpsConnectorBuilder::new()
        .with_native_roots()?
        .https_or_http()
        .enable_http1()
        .build())
}

impl Consul {
    /// Creates a new instance of [`Consul`](consul::Consul).
    /// This is the entry point for this crate.
    /// #Arguments:
    /// - [Config](consul::Config)
    pub fn new(config: Config) -> Result<Self> {
        let https = https_connector()?;
        let https_client = config
            .hyper_builder
            .build::<_, BoxBody<Bytes, Infallible>>(https);
        Ok(Consul {
            https_client,
            config,
            #[cfg(feature = "trace")]
            tracer: global::tracer("consul"),
        })
    }

    /// Reads a key from Consul's KV store. See the [consul docs](https://www.consul.io/api-docs/kv#read-key) for more information.
    /// # Arguments:
    /// - request - the [ReadKeyRequest](consul::types::ReadKeyRequest)
    /// # Errors:
    /// [ConsulError](consul::ConsulError) describes all possible errors returned by this api.
    pub async fn read_key(
        &self,
        request: ReadKeyRequest<'_>,
    ) -> Result<ResponseMeta<Vec<ReadKeyResponse>>> {
        let req = self.build_read_key_req(request);
<<<<<<< HEAD
        let (response_body, _index) = self
            .execute_request(
                req,
                BoxBody::new(http_body_util::Empty::<Bytes>::new()),
                None,
                READ_KEY_METHOD_NAME,
            )
            .await?;
        serde_json::from_reader::<_, Vec<ReadKeyResponse>>(response_body.reader())
            .map_err(ConsulError::ResponseDeserializationFailed)?
            .into_iter()
            .map(|mut r| {
                r.value = match r.value {
                    Some(val) => Some(
                        std::str::from_utf8(
                            &base64::engine::general_purpose::STANDARD.decode(val)?,
                        )?
                        .to_string(),
                    ),
                    None => None,
                };

                Ok(r)
            })
            .collect()
=======
        let (mut response_body, index) = self
            .execute_request(req, hyper::Body::empty(), None, READ_KEY_METHOD_NAME)
            .await?;
        let bytes = response_body.copy_to_bytes(response_body.remaining());
        Ok(ResponseMeta {
            response: serde_json::from_slice::<Vec<ReadKeyResponse>>(&bytes)
                .map_err(ConsulError::ResponseDeserializationFailed)?
                .into_iter()
                .map(|mut r| {
                    r.value = match r.value {
                        Some(val) => Some(
                            std::str::from_utf8(
                                &base64::engine::general_purpose::STANDARD.decode(val)?,
                            )?
                            .to_string(),
                        ),
                        None => None,
                    };

                    Ok(r)
                })
                .collect::<Result<Vec<_>>>()?,
            index,
        })
>>>>>>> c756d9bd
    }

    /// Creates or updates a key in Consul's KV store. See the [consul docs](https://www.consul.io/api-docs/kv#create-update-key) for more information.
    /// # Arguments:
    /// - request - the [CreateOrUpdateKeyRequest](consul::types::CreateOrUpdateKeyRequest)
    /// - value - the data to store as [Bytes](bytes::Bytes)
    /// # Returns:
    /// A tuple of a boolean and a 64 bit unsigned integer representing whether the operation was successful and the index for a subsequent blocking query.
    /// # Errors:
    /// [ConsulError](consul::ConsulError) describes all possible errors returned by this api.
    pub async fn create_or_update_key(
        &self,
        request: CreateOrUpdateKeyRequest<'_>,
        value: Vec<u8>,
    ) -> Result<(bool, u64)> {
        let url = self.build_create_or_update_url(request);
        let req = hyper::Request::builder().method(Method::PUT).uri(url);
        let (response_body, index) = self
            .execute_request(
                req,
                BoxBody::new(Full::<Bytes>::new(Bytes::from(value))),
                None,
                CREATE_OR_UPDATE_KEY_METHOD_NAME,
            )
            .await?;
        Ok((
            serde_json::from_reader(response_body.reader())
                .map_err(ConsulError::ResponseDeserializationFailed)?,
            index,
        ))
    }

    /// Creates or updates a key in Consul's KV store. See the [consul docs](https://www.consul.io/api-docs/kv#create-update-key) for more information.
    /// This is the synchronous version of create_or_update_key
    /// # Arguments:
    /// - request - the [CreateOrUpdateKeyRequest](consul::types::CreateOrUpdateKeyRequest)
    /// - value - the data to store as [Bytes](bytes::Bytes)
    /// # Returns:
    /// A tuple of a boolean and a 64 bit unsigned integer representing whether the operation was successful and the index for a subsequent blocking query.
    /// # Errors:
    /// [ConsulError](consul::ConsulError) describes all possible errors returned by this api.
    pub fn create_or_update_key_sync(
        &self,
        request: CreateOrUpdateKeyRequest<'_>,
        value: Vec<u8>,
    ) -> Result<bool> {
        // TODO: Emit OpenTelemetry span for this request

        let url = self.build_create_or_update_url(request);

        record_request_metric_if_enabled(&Method::PUT, CREATE_OR_UPDATE_KEY_SYNC_METHOD_NAME);
        let step_start_instant = Instant::now();
        let result = ureq::put(&url)
            .set(
                "X-Consul-Token",
                &self.config.token.clone().unwrap_or_default(),
            )
            .send_bytes(&value);

        record_duration_metric_if_enabled(
            &Method::PUT,
            CREATE_OR_UPDATE_KEY_SYNC_METHOD_NAME,
            step_start_instant.elapsed().as_millis() as f64,
        );
        let response = result.map_err(|e| {
            record_failure_metric_if_enabled(&Method::PUT, CREATE_OR_UPDATE_KEY_SYNC_METHOD_NAME);
            match e {
                ureq::Error::Status(code, response) => ConsulError::UnexpectedResponseCode(
                    hyper::StatusCode::from_u16(code).unwrap_or_default(),
                    response.into_string().unwrap_or_default(),
                ),
                ureq::Error::Transport(t) => ConsulError::TransportError(
                    t.kind(),
                    t.message().unwrap_or_default().to_string(),
                ),
            }
        })?;
        let status = response.status();
        if status == 200 {
            let val = response.into_string()?;
            let response: bool = std::str::FromStr::from_str(val.trim())?;
            return Ok(response);
        }

        let body = response.into_string()?;
        record_failure_metric_if_enabled(&Method::PUT, CREATE_OR_UPDATE_KEY_SYNC_METHOD_NAME);
        Err(ConsulError::SyncUnexpectedResponseCode(status, body))
    }

    /// Deletes a key from Consul's KV store. See the [consul docs](https://www.consul.io/api-docs/kv#delete-key) for more information.
    /// # Arguments:
    /// - request - the [DeleteKeyRequest](consul::types::DeleteKeyRequest)
    /// # Errors:
    /// [ConsulError](consul::ConsulError) describes all possible errors returned by this api.
    pub async fn delete_key(&self, request: DeleteKeyRequest<'_>) -> Result<bool> {
        let mut req = hyper::Request::builder().method(Method::DELETE);
        let mut url = String::new();
        url.push_str(&format!(
            "{}/v1/kv/{}?recurse={}",
            self.config.address, request.key, request.recurse
        ));
        if request.check_and_set != 0 {
            url.push_str(&format!("&cas={}", request.check_and_set));
        }

        url = add_namespace_and_datacenter(url, request.namespace, request.datacenter);
        req = req.uri(url);
        let (response_body, _index) = self
            .execute_request(
                req,
                BoxBody::new(Empty::<Bytes>::new()),
                None,
                DELETE_KEY_METHOD_NAME,
            )
            .await?;
        serde_json::from_reader(response_body.reader())
            .map_err(ConsulError::ResponseDeserializationFailed)
    }

    /// Obtains a lock against a specific key in consul. See the [consul docs](https://learn.hashicorp.com/tutorials/consul/application-leader-elections?in=consul/developer-configuration) for more information.
    /// # Arguments:
    /// - request - the [LockRequest](consul::types::LockRequest)
    /// # Errors:
    /// [ConsulError](consul::ConsulError) describes all possible errors returned by this api.
    pub async fn get_lock(&self, request: LockRequest<'_>, value: &[u8]) -> Result<Lock<'_>> {
        let session = self.get_session(request).await?;
        let req = CreateOrUpdateKeyRequest {
            key: request.key,
            namespace: request.namespace,
            datacenter: request.datacenter,
            acquire: &session.id,
            ..Default::default()
        };
        let value_copy = value.to_vec();
        let (lock_acquisition_result, _index) = self.create_or_update_key(req, value_copy).await?;
        if lock_acquisition_result {
            let value_copy = value.to_vec();
            Ok(Lock {
                timeout: request.timeout,
                key: request.key.to_string(),
                session_id: session.id,
                consul: self,
                datacenter: request.datacenter.to_string(),
                namespace: request.namespace.to_string(),
                value: Some(value_copy),
            })
        } else {
            let watch_req = ReadKeyRequest {
                key: request.key,
                datacenter: request.datacenter,
                namespace: request.namespace,
                index: Some(0),
                wait: std::time::Duration::from_secs(0),
                ..Default::default()
            };
            let lock_index_req = self.build_read_key_req(watch_req);
            let (_watch, index) = self
                .execute_request(
                    lock_index_req,
                    BoxBody::new(http_body_util::Empty::<Bytes>::new()),
                    None,
                    GET_LOCK_METHOD_NAME,
                )
                .await?;
            Err(ConsulError::LockAcquisitionFailure(index))
        }
    }

    /// Watches lock against a specific key in consul. See the [consul docs](https://learn.hashicorp.com/tutorials/consul/application-leader-elections?in=consul/developer-configuration#watch-the-session) for more information.
    /// # Arguments:
    /// - request - the [LockWatchRequest](consul::types::LockWatchRequest)
    /// # Errors:
    /// [ConsulError](consul::ConsulError) describes all possible errors returned by this api.
    pub async fn watch_lock<'a>(
        &self,
        request: LockWatchRequest<'_>,
    ) -> Result<ResponseMeta<Vec<ReadKeyResponse>>> {
        let req = ReadKeyRequest {
            key: request.key,
            namespace: request.namespace,
            datacenter: request.datacenter,
            index: request.index,
            wait: request.wait,
            consistency: request.consistency,
            ..Default::default()
        };
        self.read_key(req).await
    }

    /// Registers or updates entries in consul's global catalog.
    /// See https://www.consul.io/api-docs/catalog#register-entity for more information.
    /// # Arguments:
    /// - payload: The [`RegisterEntityPayload`](RegisterEntityPayload) to provide the register entity API.
    /// # Errors:
    /// [ConsulError](consul::ConsulError) describes all possible errors returned by this api.
    pub async fn register_entity(&self, payload: &RegisterEntityPayload) -> Result<()> {
        let uri = format!("{}/v1/catalog/register", self.config.address);
        let request = hyper::Request::builder().method(Method::PUT).uri(uri);
        let payload = serde_json::to_string(payload).map_err(ConsulError::InvalidRequest)?;
        self.execute_request(
            request,
            BoxBody::new(Full::<Bytes>::new(Bytes::from(payload.into_bytes()))),
            Some(Duration::from_secs(5)),
            REGISTER_ENTITY_METHOD_NAME,
        )
        .await?;
        Ok(())
    }

    /// Removes entries from consul's global catalog.
    /// See https://www.consul.io/api-docs/catalog#deregister-entity for more information.
    /// # Arguments:
    /// - payload: The [`DeregisterEntityPayload`](DeregisterEntityPayload) to provide the register entity API.
    /// # Errors:
    /// [ConsulError](consul::ConsulError) describes all possible errors returned by this api.
    pub async fn deregister_entity(&self, payload: &DeregisterEntityPayload) -> Result<()> {
        let uri = format!("{}/v1/catalog/deregister", self.config.address);
        let request = hyper::Request::builder().method(Method::PUT).uri(uri);
        let payload = serde_json::to_string(payload).map_err(ConsulError::InvalidRequest)?;
        self.execute_request(
            request,
            BoxBody::new(Full::<Bytes>::new(Bytes::from(payload.into_bytes()))),
            Some(Duration::from_secs(5)),
            DEREGISTER_ENTITY_METHOD_NAME,
        )
        .await?;
        Ok(())
    }

    /// Returns all services currently registered with consul.
    /// See https://www.consul.io/api-docs/catalog#list-services for more information.
    /// # Arguments:
    /// - query_opts: The [`QueryOptions`](QueryOptions) to apply for this endpoint.
    /// # Errors:
    /// [ConsulError](consul::ConsulError) describes all possible errors returned by this api.
    pub async fn get_all_registered_service_names(
        &self,
        query_opts: Option<QueryOptions>,
    ) -> Result<ResponseMeta<Vec<String>>> {
        let mut uri = format!("{}/v1/catalog/services", self.config.address);
        let query_opts = query_opts.unwrap_or_default();
        add_query_option_params(&mut uri, &query_opts, '?');

        let request = hyper::Request::builder()
            .method(Method::GET)
            .uri(uri.clone());
        let (response_body, index) = self
            .execute_request(
                request,
                BoxBody::new(Empty::<Bytes>::new()),
                query_opts.timeout,
                GET_ALL_REGISTERED_SERVICE_NAMES_METHOD_NAME,
            )
            .await?;
        let service_tags_by_name =
            serde_json::from_reader::<_, HashMap<String, Vec<String>>>(response_body.reader())
                .map_err(ConsulError::ResponseDeserializationFailed)?;

        Ok(ResponseMeta {
            response: service_tags_by_name.keys().cloned().collect(),
            index,
        })
    }

    /// returns the nodes providing the service indicated on the path.
    /// Users can also build in support for dynamic load balancing and other features by incorporating the use of health checks.
    /// See the [consul docs](https://www.consul.io/api-docs/health#list-nodes-for-service) for more information.
    /// # Arguments:
    /// - request - the [GetServiceNodesRequest](consul::types::GetServiceNodesRequest)
    /// # Errors:
    /// [ConsulError](consul::ConsulError) describes all possible errors returned by this api.
    pub async fn get_service_nodes(
        &self,
        request: GetServiceNodesRequest<'_>,
        query_opts: Option<QueryOptions>,
    ) -> Result<ResponseMeta<GetServiceNodesResponse>> {
        let query_opts = query_opts.unwrap_or_default();
        let req = self.build_get_service_nodes_req(request, &query_opts);
        let (response_body, index) = self
            .execute_request(
                req,
                BoxBody::new(Empty::<Bytes>::new()),
                query_opts.timeout,
                GET_SERVICE_NODES_METHOD_NAME,
            )
            .await?;
        let response =
            serde_json::from_reader::<_, GetServiceNodesResponse>(response_body.reader())
                .map_err(ConsulError::ResponseDeserializationFailed)?;
        Ok(ResponseMeta { response, index })
    }

    /// Queries consul for a service and returns the Address:Port of all instances registered for that service.
    pub async fn get_service_addresses_and_ports(
        &self,
        service_name: &str,
        query_opts: Option<QueryOptions>,
    ) -> Result<Vec<(String, u16)>> {
        let request = GetServiceNodesRequest {
            service: service_name,
            passing: true,
            ..Default::default()
        };
        let services = self.get_service_nodes(request, query_opts).await.map_err(|e| {
            let err = format!(
                "Unable to query consul to resolve service '{}' to a list of addresses and ports: {:?}",
                service_name, e
            );
            error!("{}", err);
            ConsulError::ServiceInstanceResolutionFailed(service_name.to_string())
        })?;

        let addresses_and_ports = services
            .response
            .into_iter()
            .map(Self::parse_host_port_from_service_node_response)
            .collect();
        info!(
            "resolved service '{}' to addresses and ports: '{:?}'",
            service_name, addresses_and_ports
        );

        Ok(addresses_and_ports)
    }

    /// Parse the address and port from a Consul [`ServiceNode`](`ServiceNode`) response.
    /// This chooses the Service address:port if the address is present. If not, it chooses the Node address with the service port.
    /// Context: To get a list of healthy instances for a service to return their IP/ports.
    /// ServiceAddress is the IP address of the service host — if empty, node address should be used per
    /// See: https://www.consul.io/api-docs/catalog#list-nodes-for-service
    /// More context: there is a slight difference in the health vs catalog
    /// endpoints but that's already described in that we use the service port.
    /// What was confirmed was to use the node port but that doesn't exist
    /// in the health endpoint. These requests models are primarily for the
    /// health endpoints
    /// https://www.consul.io/api-docs/health#list-nodes-for-service
    fn parse_host_port_from_service_node_response(sn: ServiceNode) -> (String, u16) {
        (
            if sn.service.address.is_empty() {
                info!(
                    "Consul service {service_name} instance had an empty Service address, with port:{port}",
                    service_name = &sn.service.service, port = sn.service.port
                );
                sn.node.address
            } else {
                sn.service.address
            },
            sn.service.port,
        )
    }

    fn build_read_key_req(&self, request: ReadKeyRequest<'_>) -> http::request::Builder {
        let req = hyper::Request::builder().method(Method::GET);
        let mut url = String::new();
        url.push_str(&format!(
            "{}/v1/kv/{}?recurse={}",
            self.config.address, request.key, request.recurse
        ));

        if !request.separator.is_empty() {
            url.push_str(&format!("&separator={}", request.separator));
        }
        if request.consistency == ConsistencyMode::Consistent {
            url.push_str("&consistent");
        } else if request.consistency == ConsistencyMode::Stale {
            url.push_str("&stale");
        }

        if let Some(index) = request.index {
            url.push_str(&format!("&index={}", index));
            if request.wait.as_secs() > 0 {
                url.push_str(&format!(
                    "&wait={}",
                    types::duration_as_string(&request.wait)
                ));
            }
        }
        url = add_namespace_and_datacenter(url, request.namespace, request.datacenter);
        req.uri(url)
    }

    async fn get_session(&self, request: LockRequest<'_>) -> Result<SessionResponse> {
        let session_req = CreateSessionRequest {
            lock_delay: request.lock_delay,
            behavior: request.behavior,
            ttl: request.timeout,
            ..Default::default()
        };

        let mut req = hyper::Request::builder().method(Method::PUT);
        let mut url = String::new();
        url.push_str(&format!("{}/v1/session/create?", self.config.address));
        url = add_namespace_and_datacenter(url, request.namespace, request.datacenter);
        req = req.uri(url);
        let create_session_json =
            serde_json::to_string(&session_req).map_err(ConsulError::InvalidRequest)?;
        let (response_body, _index) = self
            .execute_request(
                req,
                BoxBody::new(Full::<Bytes>::new(Bytes::from(
                    create_session_json.into_bytes(),
                ))),
                None,
                GET_SESSION_METHOD_NAME,
            )
            .await?;
        serde_json::from_reader(response_body.reader())
            .map_err(ConsulError::ResponseDeserializationFailed)
    }

    fn build_get_service_nodes_req(
        &self,
        request: GetServiceNodesRequest<'_>,
        query_opts: &QueryOptions,
    ) -> http::request::Builder {
        let req = hyper::Request::builder().method(Method::GET);
        let mut url = String::new();
        url.push_str(&format!(
            "{}/v1/health/service/{}",
            self.config.address, request.service
        ));
        url.push_str(&format!("?passing={}", request.passing));
        if let Some(near) = request.near {
            url.push_str(&format!("&near={}", near));
        }
        if let Some(filter) = request.filter {
            url.push_str(&format!("&filter={}", filter));
        }
        add_query_option_params(&mut url, query_opts, '&');
        req.uri(url)
    }

    async fn execute_request<'a>(
        &self,
        req: http::request::Builder,
        body: BoxBody<Bytes, Infallible>,
        duration: Option<std::time::Duration>,
        request_name: &str,
    ) -> Result<(Box<dyn Buf>, u64)> {
        let req = req
            .header(
                "X-Consul-Token",
                self.config.token.clone().unwrap_or_default(),
            )
            .body(body);
        let req = req.map_err(ConsulError::RequestError)?;
        #[cfg(feature = "trace")]
        let mut span = crate::hyper_wrapper::span_for_request(&self.tracer, &req);

        let method = req.method().clone();
        record_request_metric_if_enabled(&method, request_name);
        let future = self.https_client.request(req);

        let step_start_instant = Instant::now();
        let response = if let Some(dur) = duration {
            match timeout(dur, future).await {
                Ok(resp) => resp.map_err(ConsulError::ResponseError),
                Err(_) => Err(ConsulError::TimeoutExceeded(dur)),
            }
        } else {
            future.await.map_err(ConsulError::ResponseError)
        };

        record_duration_metric_if_enabled(
            &method,
            request_name,
            step_start_instant.elapsed().as_millis() as f64,
        );
        if response.is_err() {
            record_failure_metric_if_enabled(&method, request_name);
        }

        let response = response?;

        #[cfg(feature = "trace")]
        crate::hyper_wrapper::annotate_span_for_response(&mut span, &response);

        let status = response.status();
        if status != hyper::StatusCode::OK {
            record_failure_metric_if_enabled(&method, request_name);

            let mut response_body = response
                .into_body()
                .collect()
                .await
                .map_err(|e| ConsulError::UnexpectedResponseCode(status, e.to_string()))?
                .aggregate();
            let bytes = response_body.copy_to_bytes(response_body.remaining());
            let resp = std::str::from_utf8(&bytes)
                .map_err(|e| ConsulError::UnexpectedResponseCode(status, e.to_string()))?;
            return Err(ConsulError::UnexpectedResponseCode(
                status,
                resp.to_string(),
            ));
        }
        let index = match response.headers().get("x-consul-index") {
            Some(header) => header.to_str().unwrap_or("0").parse::<u64>().unwrap_or(0),
            None => 0,
        };

        match response.into_body().collect().await.map(|b| b.aggregate()) {
            Ok(body) => Ok((Box::new(body), index)),
            Err(e) => {
                record_failure_metric_if_enabled(&method, request_name);

                #[cfg(feature = "trace")]
                span.set_status(Status::error(e.to_string()));
                Err(ConsulError::InvalidResponse(e))
            }
        }
    }

    fn build_create_or_update_url(&self, request: CreateOrUpdateKeyRequest<'_>) -> String {
        let mut url = String::new();
        url.push_str(&format!("{}/v1/kv/{}", self.config.address, request.key));
        let mut added_query_param = false;
        if request.flags != 0 {
            url = add_query_param_separator(url, added_query_param);
            url.push_str(&format!("flags={}", request.flags));
            added_query_param = true;
        }
        if !request.acquire.is_empty() {
            url = add_query_param_separator(url, added_query_param);
            url.push_str(&format!("acquire={}", request.acquire));
            added_query_param = true;
        }
        if !request.release.is_empty() {
            url = add_query_param_separator(url, added_query_param);
            url.push_str(&format!("release={}", request.release));
            added_query_param = true;
        }
        if let Some(cas_idx) = request.check_and_set {
            url = add_query_param_separator(url, added_query_param);
            url.push_str(&format!("cas={}", cas_idx));
        }

        add_namespace_and_datacenter(url, request.namespace, request.datacenter)
    }
}

fn add_query_option_params(uri: &mut String, query_opts: &QueryOptions, mut separator: char) {
    if let Some(ns) = &query_opts.namespace {
        if !ns.is_empty() {
            uri.push_str(&format!("{}ns={}", separator, ns));
            separator = '&';
        }
    }
    if let Some(dc) = &query_opts.datacenter {
        if !dc.is_empty() {
            uri.push_str(&format!("{}dc={}", separator, dc));
            separator = '&';
        }
    }
    if let Some(idx) = query_opts.index {
        uri.push_str(&format!("{}index={}", separator, idx));
        separator = '&';
        if let Some(wait) = query_opts.wait {
            uri.push_str(&format!(
                "{}wait={}",
                separator,
                types::duration_as_string(&wait)
            ));
        }
    }
}

fn add_namespace_and_datacenter<'a>(
    mut url: String,
    namespace: &'a str,
    datacenter: &'a str,
) -> String {
    if !namespace.is_empty() {
        url.push_str(&format!("&ns={}", namespace));
    }
    if !datacenter.is_empty() {
        url.push_str(&format!("&dc={}", datacenter));
    }

    url
}

fn add_query_param_separator(mut url: String, already_added: bool) -> String {
    if already_added {
        url.push('&');
    } else {
        url.push('?');
    }

    url
}

fn record_request_metric_if_enabled(_method: &Method, _function: &str) {
    #[cfg(feature = "metrics")]
    {
        CONSUL_REQUESTS_TOTAL
            .with_label_values(&[_method.as_str(), _function])
            .inc();
    }
}

fn record_failure_metric_if_enabled(_method: &Method, _function: &str) {
    #[cfg(feature = "metrics")]
    {
        CONSUL_REQUESTS_FAILED_TOTAL
            .with_label_values(&[_method.as_str(), _function])
            .inc();
    }
}

fn record_duration_metric_if_enabled(_method: &Method, _function: &str, _duration: f64) {
    #[cfg(feature = "metrics")]
    {
        CONSUL_REQUESTS_DURATION_MS
            .with_label_values(&[_method.as_str(), _function])
            .observe(_duration);
    }
}

#[cfg(test)]
mod tests {
    use std::time::Duration;

    use tokio::time::sleep;

    use super::*;

    #[tokio::test(flavor = "multi_thread", worker_threads = 4)]
    async fn create_and_read_key() {
        let consul = get_client();
        let key = "test/consul/read";
        let string_value = "This is a test";
        let res = create_or_update_key_value(&consul, key, string_value).await;
        assert_expected_result_with_index(res);

        let res = read_key(&consul, key).await;
        verify_single_value_matches(res, string_value);
    }

    #[tokio::test(flavor = "multi_thread")]
    async fn test_register_and_retrieve_services() {
        let consul = get_client();

        let new_service_name = "test-service-44".to_string();
        register_entity(&consul, &new_service_name, "local").await;

        assert!(is_registered(&consul, &new_service_name).await);
    }

    #[tokio::test(flavor = "multi_thread")]
    async fn test_deregister_and_retrieve_services() {
        let consul = get_client();

        let new_service_name = "test-service-45".to_string();
        let node_id = "local";
        register_entity(&consul, &new_service_name, node_id).await;

        let payload = DeregisterEntityPayload {
            Node: Some(node_id.to_string()),
            Datacenter: None,
            CheckID: None,
            ServiceID: None,
            Namespace: None,
        };
        consul
            .deregister_entity(&payload)
            .await
            .expect("expected deregister_entity request to succeed");

        assert!(!is_registered(&consul, &new_service_name).await);
    }

    #[tokio::test(flavor = "multi_thread", worker_threads = 4)]
    async fn get_services_nodes() {
        let consul = get_client();
        let req = GetServiceNodesRequest {
            service: "nonexistent",
            passing: true,
            ..Default::default()
        };
        let ResponseMeta { response, .. } = consul.get_service_nodes(req, None).await.unwrap();
        assert_eq!(response.len(), 0);

        let req = GetServiceNodesRequest {
            service: "test-service",
            passing: true,
            ..Default::default()
        };
        let ResponseMeta { response, .. } = consul.get_service_nodes(req, None).await.unwrap();
        assert_eq!(response.len(), 3);

        let addresses: Vec<String> = response
            .iter()
            .map(|sn| sn.service.address.clone())
            .collect();
        let expected_addresses = [
            "1.1.1.1".to_string(),
            "2.2.2.2".to_string(),
            "3.3.3.3".to_string(),
        ];
        assert!(expected_addresses
            .iter()
            .all(|item| addresses.contains(item)));

        let tags: Vec<String> = response
            .iter()
            .flat_map(|sn| sn.service.tags.clone().into_iter())
            .collect();
        let expected_tags = [
            "first".to_string(),
            "second".to_string(),
            "third".to_string(),
        ];
        assert_eq!(expected_tags.len(), 3);
        assert!(expected_tags.iter().all(|tag| tags.contains(tag)));

        let _: Vec<_> = response
            .iter()
            .map(|sn| assert_eq!("dc1", sn.node.datacenter))
            .collect();
    }

    #[tokio::test(flavor = "multi_thread", worker_threads = 4)]
    async fn create_and_delete_key() {
        let consul = get_client();
        let key = "test/consul/again";
        let string_value = "This is a new test";
        let res = create_or_update_key_value(&consul, key, string_value).await;
        assert_expected_result_with_index(res);

        let res = delete_key(&consul, key).await;
        assert_expected_result(res);

        let res = read_key(&consul, key).await.unwrap_err();
        match res {
            ConsulError::UnexpectedResponseCode(code, _body) => {
                assert_eq!(code, hyper::http::StatusCode::NOT_FOUND)
            }
            _ => panic!(
                "Expected ConsulError::UnexpectedResponseCode, got {:#?}",
                res
            ),
        };
    }

    #[tokio::test(flavor = "multi_thread", worker_threads = 4)]
    async fn create_and_release_lock() {
        let consul = get_client();
        let key = "test/consul/lock";
        let string_value = "This is a lock test";
        let new_string_value = "This is a changed lock test";
        let req = LockRequest {
            key,
            behavior: LockExpirationBehavior::Release,
            lock_delay: std::time::Duration::from_secs(1),
            ..Default::default()
        };
        let session_id: String;
        {
            let res = consul.get_lock(req, string_value.as_bytes()).await;
            assert!(res.is_ok());
            let mut lock = res.unwrap();
            let res2 = consul.get_lock(req, string_value.as_bytes()).await;
            assert!(res2.is_err());
            let err = res2.unwrap_err();
            match err {
                ConsulError::LockAcquisitionFailure(_index) => (),
                _ => panic!(
                    "Expected ConsulError::LockAcquisitionFailure, got {:#?}",
                    err
                ),
            }
            session_id = lock.session_id.to_string();
            // Lets change the value before dropping the lock to ensure the change is persisted when the lock is dropped.
            lock.value = Some(new_string_value.as_bytes().to_vec())
            // lock gets dropped here.
        }

        sleep(Duration::from_secs(2)).await;
        let key_resp = read_key(&consul, key).await;
        verify_single_value_matches(key_resp, new_string_value);

        let req = LockRequest {
            key,
            behavior: LockExpirationBehavior::Delete,
            lock_delay: std::time::Duration::from_secs(1),
            session_id: &session_id,
            ..Default::default()
        };
        let res = consul.get_lock(req, string_value.as_bytes()).await;
        assert!(res.is_ok());
    }

    #[tokio::test(flavor = "multi_thread", worker_threads = 4)]
    async fn create_and_watch_lock() {
        let consul = get_client();
        let key = "test/consul/watchedlock";
        let string_value = "This is a lock test";
        let req = LockRequest {
            key,
            behavior: LockExpirationBehavior::Release,
            lock_delay: std::time::Duration::from_secs(0),
            ..Default::default()
        };
        let res = consul.get_lock(req, string_value.as_bytes()).await;
        assert!(res.is_ok());
        let lock = res.unwrap();
        let res2 = consul.get_lock(req, string_value.as_bytes()).await;
        assert!(res2.is_err());
        let err = res2.unwrap_err();
        let start_index = match err {
            ConsulError::LockAcquisitionFailure(index) => index,
            _ => panic!(
                "Expected ConsulError::LockAcquisitionFailure, got {:#?}",
                err
            ),
        };

        assert!(start_index > 0);
        let watch_req = LockWatchRequest {
            key,
            consistency: ConsistencyMode::Consistent,
            index: Some(start_index),
            wait: Duration::from_secs(60),
            ..Default::default()
        };
        // The lock will timeout and this this will return.
        let res = consul.watch_lock(watch_req).await;
        assert!(res.is_ok());
        std::mem::drop(lock); // This ensures the lock is not dropped until after the request to watch it completes.

        let res = consul.get_lock(req, string_value.as_bytes()).await;
        assert!(res.is_ok());
    }

    #[test]
    fn test_service_node_parsing() {
        let node = Node {
            id: "node".to_string(),
            node: "node".to_string(),
            address: "1.1.1.1".to_string(),
            datacenter: "datacenter".to_string(),
        };

        let service = Service {
            id: "node".to_string(),
            service: "node".to_string(),
            address: "2.2.2.2".to_string(),
            port: 32,
            tags: vec!["foo".to_string(), "bar=baz".to_string()],
        };

        let empty_service = Service {
            id: "".to_string(),
            service: "".to_string(),
            address: "".to_string(),
            port: 32,
            tags: vec![],
        };

        let sn = ServiceNode {
            node: node.clone(),
            service: service.clone(),
        };

        let (host, port) = Consul::parse_host_port_from_service_node_response(sn);
        assert_eq!(service.port, port);
        assert_eq!(service.address, host);

        let sn = ServiceNode {
            node: node.clone(),
            service: empty_service,
        };

        let (host, port) = Consul::parse_host_port_from_service_node_response(sn);
        assert_eq!(service.port, port);
        assert_eq!(node.address, host);
    }

    #[tokio::test(flavor = "multi_thread", worker_threads = 4)]
    async fn properly_handle_check_and_set() {
        let consul = get_client();
        let key = "test/consul/proper_cas_handling";
        let string_value1 = "This is CAS test";
        let req = CreateOrUpdateKeyRequest {
            key,
            check_and_set: Some(0),
            ..Default::default()
        };

        // Key does not exist, with CAS set and modify index set to 0
        // it should be created.
        let (set, _) = consul
            .create_or_update_key(req.clone(), string_value1.as_bytes().to_vec())
            .await
            .expect("failed to create key initially");
        assert!(set);
        let (value, mod_idx1) = get_single_key_value_with_index(&consul, key).await;
        assert_eq!(string_value1, &value.unwrap());

        // Subsequent request with CAS set to 0 should not override the
        // value.
        let string_value2 = "This is CAS test - not valid";
        let (set, _) = consul
            .create_or_update_key(req, string_value2.as_bytes().to_vec())
            .await
            .expect("failed to run subsequent create_or_update_key");
        assert!(!set);
        // Value and modify index should not have changed because set failed.
        let (value, mod_idx2) = get_single_key_value_with_index(&consul, key).await;
        assert_eq!(string_value1, &value.unwrap());
        assert_eq!(mod_idx1, mod_idx2);

        // Successfully set value with proper CAS value.
        let req = CreateOrUpdateKeyRequest {
            key,
            check_and_set: Some(mod_idx1),
            ..Default::default()
        };
        let string_value3 = "This is correct CAS updated";
        let (set, _) = consul
            .create_or_update_key(req, string_value3.as_bytes().to_vec())
            .await
            .expect("failed to run create_or_update_key with proper CAS value");
        assert!(set);
        // Verify that value was updated and the index changed.
        let (value, mod_idx3) = get_single_key_value_with_index(&consul, key).await;
        assert_eq!(string_value3, &value.unwrap());
        assert_ne!(mod_idx1, mod_idx3);

        // Successfully set value without CAS.
        let req = CreateOrUpdateKeyRequest {
            key,
            check_and_set: None,
            ..Default::default()
        };
        let string_value4 = "This is non CAS update";
        let (set, _) = consul
            .create_or_update_key(req, string_value4.as_bytes().to_vec())
            .await
            .expect("failed to run create_or_update_key without CAS");
        assert!(set);
        // Verify that value was updated and the index changed.
        let (value, mod_idx4) = get_single_key_value_with_index(&consul, key).await;
        assert_eq!(string_value4, &value.unwrap());
        assert_ne!(mod_idx3, mod_idx4);
    }

    async fn register_entity(consul: &Consul, service_name: &String, node_id: &str) {
        let ResponseMeta {
            response: service_names_before_register,
            ..
        } = consul
            .get_all_registered_service_names(None)
            .await
            .expect("expected get_registered_service_names request to succeed");
        assert!(!service_names_before_register.contains(service_name));

        let payload = RegisterEntityPayload {
            ID: None,
            Node: node_id.to_string(),
            Address: "127.0.0.1".to_string(),
            Datacenter: None,
            TaggedAddresses: Default::default(),
            NodeMeta: Default::default(),
            Service: Some(RegisterEntityService {
                ID: None,
                Service: service_name.clone(),
                Tags: vec![],
                TaggedAddresses: Default::default(),
                Meta: Default::default(),
                Port: Some(42424),
                Namespace: None,
            }),
            Check: None,
            SkipNodeUpdate: None,
        };
        consul
            .register_entity(&payload)
            .await
            .expect("expected register_entity request to succeed");
    }

    async fn is_registered(consul: &Consul, service_name: &String) -> bool {
        let ResponseMeta {
            response: service_names_after_register,
            ..
        } = consul
            .get_all_registered_service_names(None)
            .await
            .expect("expected get_registered_service_names request to succeed");
        service_names_after_register.contains(service_name)
    }

    fn get_client() -> Consul {
        let conf: Config = Config::from_env();
        Consul::new(conf).unwrap()
    }

    async fn create_or_update_key_value(
        consul: &Consul,
        key: &str,
        value: &str,
    ) -> Result<(bool, u64)> {
        let req = CreateOrUpdateKeyRequest {
            key,
            ..Default::default()
        };
        consul
            .create_or_update_key(req, value.as_bytes().to_vec())
            .await
    }

    async fn read_key(consul: &Consul, key: &str) -> Result<ResponseMeta<Vec<ReadKeyResponse>>> {
        let req = ReadKeyRequest {
            key,
            ..Default::default()
        };
        consul.read_key(req).await
    }

    async fn delete_key(consul: &Consul, key: &str) -> Result<bool> {
        let req = DeleteKeyRequest {
            key,
            ..Default::default()
        };
        consul.delete_key(req).await
    }

    fn assert_expected_result_with_index(res: Result<(bool, u64)>) {
        assert!(res.is_ok());
        let (result, _index) = res.unwrap();
        assert!(result);
    }

    fn assert_expected_result(res: Result<bool>) {
        assert!(res.is_ok());
        assert!(res.unwrap());
    }

    async fn get_single_key_value_with_index(consul: &Consul, key: &str) -> (Option<String>, i64) {
        let res = read_key(consul, key).await.expect("failed to read key");
        let r = res.response.into_iter().next().unwrap();
        (r.value, res.index as i64)
    }

    fn verify_single_value_matches(res: Result<ResponseMeta<Vec<ReadKeyResponse>>>, value: &str) {
        assert!(res.is_ok());
        assert_eq!(
            res.unwrap()
                .response
                .into_iter()
                .next()
                .unwrap()
                .value
                .unwrap(),
            value
        )
    }
}<|MERGE_RESOLUTION|>--- conflicted
+++ resolved
@@ -299,8 +299,7 @@
         request: ReadKeyRequest<'_>,
     ) -> Result<ResponseMeta<Vec<ReadKeyResponse>>> {
         let req = self.build_read_key_req(request);
-<<<<<<< HEAD
-        let (response_body, _index) = self
+        let (response_body, index) = self
             .execute_request(
                 req,
                 BoxBody::new(http_body_util::Empty::<Bytes>::new()),
@@ -308,30 +307,8 @@
                 READ_KEY_METHOD_NAME,
             )
             .await?;
-        serde_json::from_reader::<_, Vec<ReadKeyResponse>>(response_body.reader())
-            .map_err(ConsulError::ResponseDeserializationFailed)?
-            .into_iter()
-            .map(|mut r| {
-                r.value = match r.value {
-                    Some(val) => Some(
-                        std::str::from_utf8(
-                            &base64::engine::general_purpose::STANDARD.decode(val)?,
-                        )?
-                        .to_string(),
-                    ),
-                    None => None,
-                };
-
-                Ok(r)
-            })
-            .collect()
-=======
-        let (mut response_body, index) = self
-            .execute_request(req, hyper::Body::empty(), None, READ_KEY_METHOD_NAME)
-            .await?;
-        let bytes = response_body.copy_to_bytes(response_body.remaining());
         Ok(ResponseMeta {
-            response: serde_json::from_slice::<Vec<ReadKeyResponse>>(&bytes)
+            response: serde_json::from_reader::<_, Vec<ReadKeyResponse>>(response_body.reader())
                 .map_err(ConsulError::ResponseDeserializationFailed)?
                 .into_iter()
                 .map(|mut r| {
@@ -350,7 +327,6 @@
                 .collect::<Result<Vec<_>>>()?,
             index,
         })
->>>>>>> c756d9bd
     }
 
     /// Creates or updates a key in Consul's KV store. See the [consul docs](https://www.consul.io/api-docs/kv#create-update-key) for more information.
