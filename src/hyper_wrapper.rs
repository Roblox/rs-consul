/*
MIT License

Copyright (c) 2023 Roblox

Permission is hereby granted, free of charge, to any person obtaining a copy
of this software and associated documentation files (the "Software"), to deal
in the Software without restriction, including without limitation the rights
to use, copy, modify, merge, publish, distribute, sublicense, and/or sell
copies of the Software, and to permit persons to whom the Software is
furnished to do so, subject to the following conditions:

The above copyright notice and this permission notice shall be included in all
copies or substantial portions of the Software.

THE SOFTWARE IS PROVIDED "AS IS", WITHOUT WARRANTY OF ANY KIND, EXPRESS OR
IMPLIED, INCLUDING BUT NOT LIMITED TO THE WARRANTIES OF MERCHANTABILITY,
FITNESS FOR A PARTICULAR PURPOSE AND NONINFRINGEMENT. IN NO EVENT SHALL THE
AUTHORS OR COPYRIGHT HOLDERS BE LIABLE FOR ANY CLAIM, DAMAGES OR OTHER
LIABILITY, WHETHER IN AN ACTION OF CONTRACT, TORT OR OTHERWISE, ARISING FROM,
OUT OF OR IN CONNECTION WITH THE SOFTWARE OR THE USE OR OTHER DEALINGS IN THE
SOFTWARE.
 */

use hyper::Version;
use opentelemetry::{
    global::{BoxedSpan, BoxedTracer},
    trace::{Span, Status, Tracer},
    KeyValue,
};

/// Create an OpenTelemetry Span for the given HTTP request, according to the OpenTelemetry
/// semantic conventions for HTTP traffic.
/// See https://github.com/open-telemetry/opentelemetry-specification/blob/v0.5.0/specification/trace/semantic_conventions/http.md
pub fn span_for_request<T>(tracer: &BoxedTracer, req: &hyper::Request<T>) -> BoxedSpan {
    let mut span = tracer.start(format!(
        "HTTP {} {}",
        req.method(),
        req.uri().host().unwrap_or("<unknown>")
    ));
    span.set_attribute(KeyValue::new("span.kind", "client"));
    span.set_attribute(KeyValue::new("http.method", req.method().to_string()));
    span.set_attribute(KeyValue::new("http.url", req.uri().to_string()));
    if let Some(path_and_query) = req.uri().path_and_query() {
        span.set_attribute(KeyValue::new("http.target", path_and_query.to_string()));
    }
    if let Some(host) = req.uri().host() {
        span.set_attribute(KeyValue::new("http.host", host.to_owned()));
    }
    if let Some(scheme) = req.uri().scheme_str() {
        span.set_attribute(KeyValue::new("http.scheme", scheme.to_string()));
    }

    // Using strings from https://github.com/open-telemetry/opentelemetry-specification/blob/v0.5.0/specification/trace/semantic_conventions/http.md#common-attributes
    let serialized_version = match req.version() {
        Version::HTTP_10 => "1.0",
        Version::HTTP_11 => "1.1",
        Version::HTTP_2 => "2",
        Version::HTTP_3 => "3",
        _ => "unknown",
    };
    span.set_attribute(KeyValue::new("http.flavor", serialized_version));

    // TODO: Emit UserAgent
    // TODO: Expose non-HTTP specific attributes https://github.com/open-telemetry/opentelemetry-specification/blob/v0.5.0/specification/trace/semantic_conventions/span-general.md#general-network-connection-attributes

    span
}

/// Annotate a span that has previously been created given the HTTP response.
/// The passed in span must have been created for the HTTP request for which we got the response.
pub fn annotate_span_for_response<T>(span: &mut BoxedSpan, response: &hyper::Response<T>) {
    let status = response.status();

    span.set_attribute(KeyValue::new(
        "http.status_code",
        status.as_u16().to_string(),
    ));
    if let Some(canonical_reason) = status.canonical_reason() {
        span.set_attribute(KeyValue::new(
            "http.status_text",
            canonical_reason.to_owned(),
        ));
    }

    if status != hyper::StatusCode::OK {
<<<<<<< HEAD
        span.set_status(Status::Error { description:  status.to_string().into() });
=======
        span.set_status(Status::error(status.as_str().to_owned()));
>>>>>>> 76379776
    }
}<|MERGE_RESOLUTION|>--- conflicted
+++ resolved
@@ -84,10 +84,6 @@
     }
 
     if status != hyper::StatusCode::OK {
-<<<<<<< HEAD
-        span.set_status(Status::Error { description:  status.to_string().into() });
-=======
         span.set_status(Status::error(status.as_str().to_owned()));
->>>>>>> 76379776
     }
 }