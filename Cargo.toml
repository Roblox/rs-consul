[package]
name = "rs-consul"
version = "0.2.3"
authors = ["Roblox"]
edition = "2018"
description = "This crate provides access to a set of strongly typed apis to interact with consul (https://www.consul.io/)"
readme = "README.md"
repository = "https://github.com/Roblox/rs-consul"
license-file = "LICENSE"

# See more keys and their definitions at https://doc.rust-lang.org/cargo/reference/manifest.html
[features]
default = ["default-tls"]
default-tls  = ["hyper-tls"]
metrics = ["prometheus", "lazy_static"]
rustls-native = ["hyper-rustls/rustls-native-certs"]
rustls-webpki = ["hyper-rustls/webpki-roots"]
opentelemetry = ["dep:opentelemetry"]

# keep this list sorted!
[dependencies]
<<<<<<< HEAD
base64 = "0.21"
futures = "0.3"
http = "0.2"
hyper = { version = "0.14.2", features = ["full"] }
hyper-rustls = { version = "0.24", optional = true }
hyper-tls = { version = "0.5", optional = true, no-default-features = true }
lazy_static = { version = "1", optional = true }
opentelemetry = { version = "0.19", features = ["rt-tokio"] }
=======
base64 = "0.20.0"
futures = "0.3.8"
http = "0.2.1"
hyper = { version = "0.14.2", features = ["full"] }
hyper-rustls = { version = "0.22.1", optional = true }
hyper-tls = { version = "0.5.0", optional = true, default-features = true }
lazy_static = { version = "1.4.0", optional = true }
opentelemetry = { version = "0.18", features = ["rt-tokio"], optional = true }
>>>>>>> 76379776
prometheus = { version = "0.13", optional = true }
quick-error = "2"
serde = { version = "1.0", features = ["derive"] }
serde_json = "1.0"
slog-scope = "4"
smart-default = "0.7"
tokio = { version = "1", features = ["full"] }
ureq = { version = "2", features = ["json"] }<|MERGE_RESOLUTION|>--- conflicted
+++ resolved
@@ -19,7 +19,6 @@
 
 # keep this list sorted!
 [dependencies]
-<<<<<<< HEAD
 base64 = "0.21"
 futures = "0.3"
 http = "0.2"
@@ -27,17 +26,7 @@
 hyper-rustls = { version = "0.24", optional = true }
 hyper-tls = { version = "0.5", optional = true, no-default-features = true }
 lazy_static = { version = "1", optional = true }
-opentelemetry = { version = "0.19", features = ["rt-tokio"] }
-=======
-base64 = "0.20.0"
-futures = "0.3.8"
-http = "0.2.1"
-hyper = { version = "0.14.2", features = ["full"] }
-hyper-rustls = { version = "0.22.1", optional = true }
-hyper-tls = { version = "0.5.0", optional = true, default-features = true }
-lazy_static = { version = "1.4.0", optional = true }
-opentelemetry = { version = "0.18", features = ["rt-tokio"], optional = true }
->>>>>>> 76379776
+opentelemetry = { version = "0.19", features = ["rt-tokio"], optional = true }
 prometheus = { version = "0.13", optional = true }
 quick-error = "2"
 serde = { version = "1.0", features = ["derive"] }
